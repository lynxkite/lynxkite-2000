--- conflicted
+++ resolved
@@ -126,34 +126,6 @@
     },
     {
       "data": {
-<<<<<<< HEAD
-        "__execution_delay": 0.0,
-        "collapsed": null,
-        "display": null,
-        "error": null,
-        "input_metadata": null,
-        "meta": null,
-        "op_id": "Input: tensor",
-        "params": {
-          "name": "Y"
-        },
-        "status": "done",
-        "title": "Input: tensor"
-      },
-      "dragHandle": ".drag-handle",
-      "height": 229.0,
-      "id": "Input: tensor 3",
-      "position": {
-        "x": 454.7823474758749,
-        "y": -212.0655794519241
-      },
-      "type": "basic",
-      "width": 238.0
-    },
-    {
-      "data": {
-=======
->>>>>>> 2b6e254c
         "__execution_delay": null,
         "collapsed": true,
         "display": null,
@@ -234,34 +206,6 @@
         "error": null,
         "input_metadata": null,
         "meta": null,
-<<<<<<< HEAD
-        "op_id": "Input: tensor",
-        "params": {
-          "name": "X"
-        },
-        "status": "done",
-        "title": "Input: tensor"
-      },
-      "dragHandle": ".drag-handle",
-      "height": 200.0,
-      "id": "Input: tensor 1",
-      "position": {
-        "x": 108.75735538875443,
-        "y": 331.53404347930933
-      },
-      "type": "basic",
-      "width": 200.0
-    },
-    {
-      "data": {
-        "__execution_delay": 0.0,
-        "collapsed": null,
-        "display": null,
-        "error": null,
-        "input_metadata": null,
-        "meta": null,
-=======
->>>>>>> 2b6e254c
         "op_id": "Constant vector",
         "params": {
           "size": "1",
@@ -324,9 +268,6 @@
         "y": -542.5685180416564
       },
       "type": "basic",
-<<<<<<< HEAD
-      "width": 236.0
-=======
       "width": 200.0
     },
     {
@@ -380,7 +321,6 @@
       },
       "type": "basic",
       "width": 221.0
->>>>>>> 2b6e254c
     }
   ],
   "paused": false
