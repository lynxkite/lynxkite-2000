"""
LynxScribe configuration and testing in LynxKite.
"""

<<<<<<< HEAD
from google.cloud import storage
from copy import deepcopy
import asyncio
import pandas as pd
import os
import joblib

=======
import pathlib
>>>>>>> b94b484a
from lynxscribe.core.llm.base import get_llm_engine
from lynxscribe.core.vector_store.base import get_vector_store
from lynxscribe.common.config import load_config
from lynxscribe.components.text.embedder import TextEmbedder
from lynxscribe.core.models.embedding import Embedding

from lynxscribe.components.rag.rag_graph import RAGGraph
from lynxscribe.components.rag.knowledge_base_graph import PandasKnowledgeBaseGraph
from lynxscribe.components.rag.rag_chatbot import Scenario, ScenarioSelector, RAGChatbot
from lynxscribe.components.chat.processors import (
    ChatProcessor,
    MaskTemplate,
    TruncateHistory,
)
from lynxscribe.components.chat.api import ChatAPI
from lynxscribe.core.models.prompts import ChatCompletionPrompt

from lynxkite.core import ops
import json
from lynxkite.core.executors import one_by_one

# logger
# import logging
# logging.basicConfig(level=logging.INFO)
# logger = logging.getLogger(__name__)

ENV = "LynxScribe"
one_by_one.register(ENV)
os.makedirs("../joblib-cache", exist_ok=True)
mem = joblib.Memory("../joblib-cache")
op = ops.op_registration(ENV)
output_on_top = ops.output_position(output="top")


@op("GCP Image Loader")
def gcp_image_loader(
    *,
    gcp_bucket: str = "lynxkite_public_data",
    prefix: str = "lynxscribe-images/image-rag-test",
):
    """
    Gives back the list of URLs of all the images in the GCP storage.
    """
    client = storage.Client()
    bucket = client.bucket(gcp_bucket)
    blobs = bucket.list_blobs(prefix=prefix)
    image_urls = [
        blob.public_url
        for blob in blobs
        if blob.name.endswith((".jpg", ".jpeg", ".png"))
    ]
    return {"image_urls": image_urls}


@output_on_top
@op("LynxScribe RAG Vector Store")
# @mem.cache
def ls_rag_graph(
    *,
    name: str = "faiss",
    num_dimensions: int = 3072,
    collection_name: str = "lynx",
    text_embedder_interface: str = "openai",
    text_embedder_model_name_or_path: str = "text-embedding-3-large",
    api_key_name: str = "OPENAI_API_KEY",
):
    """
    Returns with a vector store instance.
    """

    # getting the text embedder instance
    llm_params = {"name": text_embedder_interface}
    if api_key_name:
        llm_params["api_key"] = os.getenv(api_key_name)
    llm = get_llm_engine(**llm_params)
    text_embedder = TextEmbedder(llm=llm, model=text_embedder_model_name_or_path)

    # getting the vector store
    if name == "chromadb":
        vector_store = get_vector_store(name=name, collection_name=collection_name)
    elif name == "faiss":
        vector_store = get_vector_store(name=name, num_dimensions=num_dimensions)
    else:
        raise ValueError(f"Vector store name '{name}' is not supported.")

    # building up the RAG graph
    rag_graph = RAGGraph(
        PandasKnowledgeBaseGraph(vector_store=vector_store, text_embedder=text_embedder)
    )

    return {"rag_graph": rag_graph}


@output_on_top
@op("LynxScribe Image Describer")
# @mem.cache
def ls_image_describer(
    *,
    llm_interface: str = "openai",
    llm_visual_model: str = "gpt-4o",
    llm_prompt_path: str = "lynxkite-lynxscribe/promptdb/image_description_prompts.yaml",
    llm_prompt_name: str = "cot_picture_descriptor",
    api_key_name: str = "OPENAI_API_KEY",
):
    """
    Returns with an image describer instance.
    TODO: adding a relative path to the prompt path + adding model kwargs
    """

    llm_params = {"name": llm_interface}
    if api_key_name:
        llm_params["api_key"] = os.getenv(api_key_name)
    llm = get_llm_engine(**llm_params)

    prompt_base = load_config(llm_prompt_path)[llm_prompt_name]

    return {
        "image_describer": {
            "llm": llm,
            "prompt_base": prompt_base,
            "model": llm_visual_model,
        }
    }


@ops.input_position(image_describer="bottom", rag_graph="bottom")
@op("LynxScribe Image RAG Builder")
# @mem.cache
async def ls_image_rag_builder(
    image_urls,
    image_describer,
    rag_graph,
    *,
    image_rag_out_path: str = "image_test_rag_graph.pickle",
):
    """
    Based on an input image folder (currently only supports GCP storage),
    the function builds up an image RAG graph, where the nodes are the
    descriptions of the images (and of all image objects).

    In a later phase, synthetic questions and "named entities" will also
    be added to the graph.
    """

    # handling inputs
    image_describer = image_describer[0]["image_describer"]
    image_urls = image_urls["image_urls"]
    rag_graph = rag_graph[0]["rag_graph"]

    # generate prompts from inputs
    prompt_list = []
    for i in range(len(image_urls)):
        image = image_urls[i]

        _prompt = deepcopy(image_describer["prompt_base"])
        for message in _prompt:
            if isinstance(message["content"], list):
                for _message_part in message["content"]:
                    if "image_url" in _message_part:
                        _message_part["image_url"] = {"url": image}

        prompt_list.append(_prompt)
    ch_prompt_list = [
        ChatCompletionPrompt(model=image_describer["model"], messages=prompt)
        for prompt in prompt_list
    ]

    # get the image descriptions
    llm = image_describer["llm"]
    tasks = [
        llm.acreate_completion(completion_prompt=_prompt) for _prompt in ch_prompt_list
    ]
    out_completions = await asyncio.gather(*tasks)
    results = [
        dictionary_corrector(result.choices[0].message.content)
        for result in out_completions
    ]

    # generate combination of descriptions and embed them
    text_embedder = rag_graph.kg_base.text_embedder

    dict_list_df = []
    for _i, _result in enumerate(results):
        url_res = image_urls[_i]

        if "overall description" in _result:
            dict_list_df.append(
                {
                    "image_url": url_res,
                    "description": _result["overall description"],
                    "source": "overall description",
                }
            )

        if "details" in _result:
            for dkey in _result["details"].keys():
                text = f"The picture's description is: {_result['overall description']}\n\nThe description of the {dkey} is: {_result['details'][dkey]}"
                dict_list_df.append(
                    {"image_url": url_res, "description": text, "source": "details"}
                )

    pdf_descriptions = pd.DataFrame(dict_list_df)
    pdf_descriptions["embedding_values"] = await text_embedder.acreate_embedding(
        pdf_descriptions["description"].to_list()
    )
    pdf_descriptions["id"] = "im_" + pdf_descriptions.index.astype(str)

    # adding the embeddings to the RAG graph with metadata
    pdf_descriptions["embedding"] = pdf_descriptions.apply(
        lambda row: Embedding(
            id=row["id"],
            value=row["embedding_values"],
            metadata={
                "image_url": row["image_url"],
                "image_part": row["source"],
                "type": "image_description",
            },
            document=row["description"],
        ),
        axis=1,
    )
    embedding_list = pdf_descriptions["embedding"].tolist()

    # adding the embeddings to the RAG graph
    rag_graph.kg_base.vector_store.upsert(embedding_list)

    # # saving the RAG graph
    # rag_graph.kg_base.save(image_rag_out_path)

    return {"knowledge_base": rag_graph}


@op("LynxScribe RAG Graph Saver")
def ls_save_rag_graph(
    knowledge_base,
    *,
    image_rag_out_path: str = "image_test_rag_graph.pickle",
):
    """
    Saves the RAG graph to a pickle file.
    """

    knowledge_base.kg_base.save(image_rag_out_path)
    return None


@ops.input_position(rag_graph="bottom")
@op("LynxScribe Image RAG Query")
async def search_context(rag_graph, text, *, top_k=3):
    message = text["text"]
    rag_graph = rag_graph[0]["knowledge_base"]

    # get all similarities
    emb_similarities = await rag_graph.search_context(
        message, max_results=top_k, unique_metadata_key="image_url"
    )

    # get the image urls, scores and descriptions
    result_list = []

    for emb_sim in emb_similarities:
        image_url = emb_sim.embedding.metadata["image_url"]
        score = emb_sim.score
        description = emb_sim.embedding.document
        result_list.append(
            {"image_url": image_url, "score": score, "description": description}
        )

    print(result_list)
    return {"embedding_similarities": result_list}


@op("View image", view="image")
def view_image(embedding_similarities):
    """
    Plotting the selected image.
    """
    embedding_similarities = embedding_similarities["embedding_similarities"]
    return embedding_similarities[0]["image_url"]


@output_on_top
@op("Vector store")
def vector_store(*, name="chromadb", collection_name="lynx"):
    vector_store = get_vector_store(name=name, collection_name=collection_name)
    return {"vector_store": vector_store}


@output_on_top
@op("LLM")
def llm(*, name="openai"):
    llm = get_llm_engine(name=name)
    return {"llm": llm}


@output_on_top
@ops.input_position(llm="bottom")
@op("Text embedder")
def text_embedder(llm, *, model="text-embedding-ada-002"):
    llm = llm[0]["llm"]
    text_embedder = TextEmbedder(llm=llm, model=model)
    return {"text_embedder": text_embedder}


@output_on_top
@ops.input_position(vector_store="bottom", text_embedder="bottom")
@op("RAG graph")
def rag_graph(vector_store, text_embedder):
    vector_store = vector_store[0]["vector_store"]
    text_embedder = text_embedder[0]["text_embedder"]
    rag_graph = RAGGraph(
        PandasKnowledgeBaseGraph(vector_store=vector_store, text_embedder=text_embedder)
    )
    return {"rag_graph": rag_graph}


@output_on_top
@op("Scenario selector")
def scenario_selector(*, scenario_file: str, node_types="intent_cluster"):
    scenarios = load_config(scenario_file)
    node_types = [t.strip() for t in node_types.split(",")]
    scenario_selector = ScenarioSelector(
        scenarios=[Scenario(**scenario) for scenario in scenarios],
        node_types=node_types,
    )
    return {"scenario_selector": scenario_selector}


DEFAULT_NEGATIVE_ANSWER = "I'm sorry, but the data I've been trained on does not contain any information related to your question."


@output_on_top
@ops.input_position(rag_graph="bottom", scenario_selector="bottom", llm="bottom")
@op("RAG chatbot")
def rag_chatbot(
    rag_graph,
    scenario_selector,
    llm,
    *,
    negative_answer=DEFAULT_NEGATIVE_ANSWER,
    limits_by_type="{}",
    strict_limits=True,
    max_results=5,
):
    rag_graph = rag_graph[0]["rag_graph"]
    scenario_selector = scenario_selector[0]["scenario_selector"]
    llm = llm[0]["llm"]
    limits_by_type = json.loads(limits_by_type)
    rag_chatbot = RAGChatbot(
        rag_graph=rag_graph,
        scenario_selector=scenario_selector,
        llm=llm,
        negative_answer=negative_answer,
        limits_by_type=limits_by_type,
        strict_limits=strict_limits,
        max_results=max_results,
    )
    return {"chatbot": rag_chatbot}


@output_on_top
@ops.input_position(processor="bottom")
@op("Chat processor")
def chat_processor(processor, *, _ctx: one_by_one.Context):
    cfg = _ctx.last_result or {
        "question_processors": [],
        "answer_processors": [],
        "masks": [],
    }
    for f in ["question_processor", "answer_processor", "mask"]:
        if f in processor:
            cfg[f + "s"].append(processor[f])
    question_processors = cfg["question_processors"][:]
    answer_processors = cfg["answer_processors"][:]
    masking_templates = {}
    for mask in cfg["masks"]:
        masking_templates[mask["name"]] = mask
    if masking_templates:
        question_processors.append(MaskTemplate(masking_templates=masking_templates))
        answer_processors.append(MaskTemplate(masking_templates=masking_templates))
    chat_processor = ChatProcessor(
        question_processors=question_processors, answer_processors=answer_processors
    )
    return {"chat_processor": chat_processor, **cfg}


@output_on_top
@op("Truncate history")
def truncate_history(*, max_tokens=10000):
    return {"question_processor": TruncateHistory(max_tokens=max_tokens)}


@output_on_top
@op("Mask")
def mask(*, name="", regex="", exceptions="", mask_pattern=""):
    exceptions = [e.strip() for e in exceptions.split(",") if e.strip()]
    return {
        "mask": {
            "name": name,
            "regex": regex,
            "exceptions": exceptions,
            "mask_pattern": mask_pattern,
        }
    }


@ops.input_position(chat_api="bottom")
@op("Test Chat API")
async def test_chat_api(message, chat_api, *, show_details=False):
    chat_api = chat_api[0]["chat_api"]
    request = ChatCompletionPrompt(
        model="",
        messages=[{"role": "user", "content": message["text"]}],
    )
    response = await chat_api.answer(request, stream=False)
    answer = response.choices[0].message.content
    if show_details:
        return {"answer": answer, **response.__dict__}
    else:
        return {"answer": answer}


@op("Input chat")
def input_chat(*, chat: str):
    return {"text": chat}


@output_on_top
@ops.input_position(chatbot="bottom", chat_processor="bottom", knowledge_base="bottom")
@op("Chat API")
def chat_api(chatbot, chat_processor, knowledge_base, *, model="gpt-4o-mini"):
    chatbot = chatbot[0]["chatbot"]
    chat_processor = chat_processor[0]["chat_processor"]
    knowledge_base = knowledge_base[0]
    c = ChatAPI(
        chatbot=chatbot,
        chat_processor=chat_processor,
        model=model,
    )
    if knowledge_base:
        c.chatbot.rag_graph.kg_base.load_v1_knowledge_base(**knowledge_base)
        c.chatbot.scenario_selector.check_compatibility(c.chatbot.rag_graph)
    return {"chat_api": c}


@output_on_top
@op("Knowledge base")
def knowledge_base(
    *,
    nodes_path="nodes.pickle",
    edges_path="edges.pickle",
    template_cluster_path="tempclusters.pickle",
):
    return {
        "nodes_path": nodes_path,
        "edges_path": edges_path,
        "template_cluster_path": template_cluster_path,
    }


@op("View", view="table_view")
def view(input):
    columns = [str(c) for c in input.keys() if not str(c).startswith("_")]
    v = {
        "dataframes": {
            "df": {
                "columns": columns,
                "data": [[input[c] for c in columns]],
            }
        }
    }
    return v


async def get_chat_api(ws: str):
    from lynxkite.core import workspace

    cwd = pathlib.Path()
    path = cwd / ws
    assert path.is_relative_to(cwd)
    assert path.exists(), f"Workspace {path} does not exist"
    ws = workspace.load(path)
    contexts = await ops.EXECUTORS[ENV](ws)
    nodes = [op for op in ws.nodes if op.data.title == "Chat API"]
    [node] = nodes
    context = contexts[node.id]
    return context.last_result["chat_api"]


async def stream_chat_api_response(request):
    chat_api = await get_chat_api(request["model"])
    request = ChatCompletionPrompt(**request)
    async for chunk in await chat_api.answer(request, stream=True):
        yield chunk.model_dump_json()


async def api_service_post(request):
    """
    Serves a chat endpoint that matches LynxScribe's interface.
    To access it you need to add the "module" and "workspace"
    parameters.
    The workspace must contain exactly one "Chat API" node.

      curl -X POST ${LYNXKITE_URL}/api/service/server.lynxkite_ops \
        -H "Content-Type: application/json" \
        -d '{
          "model": "LynxScribe demo",
          "messages": [{"role": "user", "content": "what does the fox say"}]
        }'
    """
    path = "/".join(request.url.path.split("/")[4:])
    request = await request.json()
    if path == "chat/completions":
        from sse_starlette.sse import EventSourceResponse

        return EventSourceResponse(stream_chat_api_response(request))
    return {"error": "Not found"}


async def api_service_get(request):
    path = "/".join(request.url.path.split("/")[4:])
    if path == "models":
        return {
            "object": "list",
            "data": [
                {
                    "id": ws,
                    "object": "model",
                    "created": 0,
                    "owned_by": "lynxkite",
                    "meta": {"profile_image_url": "https://lynxkite.com/favicon.png"},
                }
                for ws in get_lynxscribe_workspaces()
            ],
        }
    return {"error": "Not found"}


def get_lynxscribe_workspaces():
    from lynxkite.core import workspace

    workspaces = []
    for p in pathlib.Path().glob("**/*"):
        if p.is_file():
            try:
                ws = workspace.load(p)
                if ws.env == ENV:
                    workspaces.append(p)
            except Exception:
                pass  # Ignore files that are not valid workspaces.
    workspaces.sort()
    return workspaces


def dictionary_corrector(dict_string: str, expected_keys: list | None = None) -> dict:
    """
    Processing LLM outputs: when the LLM returns with a dictionary (in a string format). It optionally
    crosschecks the input with the expected keys and return a dictionary with the expected keys and their
    values ('unknown' if not present). If there is an error during the processing, it will return with
    a dictionary of the expected keys, all with 'error' as a value (or with an empty dictionary).

    Currently the function does not delete the extra key-value pairs.
    """

    out_dict = {}

    if len(dict_string) == 0:
        return out_dict

    # deleting the optional text before the first and after the last curly brackets
    dstring_prc = dict_string
    if dstring_prc[0] != "{":
        dstring_prc = "{" + "{".join(dstring_prc.split("{")[1:])
    if dstring_prc[-1] != "}":
        dstring_prc = "}".join(dstring_prc.split("}")[:-1]) + "}"

    try:
        trf_dict = eval(dstring_prc)
        if expected_keys:
            for _key in expected_keys:
                if _key in trf_dict:
                    out_dict[_key] = trf_dict[_key]
                else:
                    out_dict[_key] = "unknown"
        else:
            out_dict = trf_dict
    except Exception:
        if expected_keys:
            for _key in expected_keys:
                out_dict[_key] = "error"

    return out_dict<|MERGE_RESOLUTION|>--- conflicted
+++ resolved
@@ -2,7 +2,6 @@
 LynxScribe configuration and testing in LynxKite.
 """
 
-<<<<<<< HEAD
 from google.cloud import storage
 from copy import deepcopy
 import asyncio
@@ -10,9 +9,7 @@
 import os
 import joblib
 
-=======
 import pathlib
->>>>>>> b94b484a
 from lynxscribe.core.llm.base import get_llm_engine
 from lynxscribe.core.vector_store.base import get_vector_store
 from lynxscribe.common.config import load_config
