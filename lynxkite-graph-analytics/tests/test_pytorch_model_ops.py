from lynxkite.core import workspace
from lynxkite_graph_analytics.pytorch import pytorch_core
import torch
import pytest


def make_ws(env, nodes: dict[str, dict], edges: list[tuple[str, str]]):
    ws = workspace.Workspace(env=env)
    for id, data in nodes.items():
        title = data["title"]
        del data["title"]
        ws.add_node(
            id=id,
            data=workspace.WorkspaceNodeData(title=title, params=data),
        )
    ws.edges = [
        workspace.WorkspaceEdge(
            id=f"{source}->{target}",
            source=source.split(":")[0],
            target=target.split(":")[0],
            sourceHandle=source.split(":")[1],
            targetHandle=target.split(":")[1],
        )
        for source, target in edges
    ]
    return ws


def summarize_layers(m: pytorch_core.ModelConfig) -> str:
    return "".join(str(e)[:2] for e in m.model)


def summarize_connections(m: pytorch_core.ModelConfig) -> str:
    return " ".join(
        "".join(n[0] for n in c.param_names) + "->" + "".join(n[0] for n in c.return_names)
        for c in m.model._children
    )


async def test_build_model():
    ws = make_ws(
        pytorch_core.ENV,
        {
            "input": {"title": "Input: tensor"},
<<<<<<< HEAD
            "lin": {"title": "Linear", "in_channels": 4, "out_channels": 4},
            "act": {"title": "Activation", "type": "Leaky_ReLU"},
=======
            "lin": {"title": "Linear", "output_dim": 4},
            "act": {"title": "Activation", "type": "LeakyReLU"},
>>>>>>> af802087
            "output": {"title": "Output"},
            "label": {"title": "Input: tensor"},
            "loss": {"title": "MSE loss"},
            "optim": {"title": "Optimizer", "type": "SGD", "lr": 0.1},
        },
        [
            ("input:output", "lin:x"),
            ("lin:output", "act:x"),
            ("act:output", "output:x"),
            ("output:x", "loss:x"),
            ("label:output", "loss:y"),
            ("loss:output", "optim:loss"),
        ],
    )
    x = torch.rand(100, 4)
    y = x + 1
    m = pytorch_core.build_model(ws)
    for i in range(1000):
        loss = m.train({"input_output": x, "label_output": y})
    assert loss < 0.1
    o = m.inference({"input_output": x[:1]})
    error = torch.nn.functional.mse_loss(o["output_x"], x[:1] + 1)
    assert error < 0.1


async def test_build_model_with_repeat():
    def repeated_ws(times):
        return make_ws(
            pytorch_core.ENV,
            {
                "input": {"title": "Input: tensor"},
<<<<<<< HEAD
                "lin": {"title": "Linear", "in_channels": 4, "out_channels": 4},
                "act": {"title": "Activation", "type": "Leaky_ReLU"},
=======
                "lin": {"title": "Linear", "output_dim": 8},
                "act": {"title": "Activation", "type": "LeakyReLU"},
>>>>>>> af802087
                "output": {"title": "Output"},
                "label": {"title": "Input: tensor"},
                "loss": {"title": "MSE loss"},
                "optim": {"title": "Optimizer", "type": "SGD", "lr": 0.1},
                "repeat": {"title": "Repeat", "times": times, "same_weights": False},
            },
            [
                ("input:output", "lin:x"),
                ("lin:output", "act:x"),
                ("act:output", "output:x"),
                ("output:x", "loss:x"),
                ("label:output", "loss:y"),
                ("loss:output", "optim:loss"),
                ("repeat:output", "lin:x"),
                ("act:output", "repeat:input"),
            ],
        )

    # 1 repetition
    m = pytorch_core.build_model(repeated_ws(1))
    assert summarize_layers(m) == "IdLiLeIdIdId"
    assert summarize_connections(m) == "i->S S->l l->a a->E E->o o->o"

    # 2 repetitions
    m = pytorch_core.build_model(repeated_ws(2))
    assert summarize_layers(m) == "IdLiLeIdLiLeIdIdId"
    assert summarize_connections(m) == "i->S S->l l->a a->S S->l l->a a->E E->o o->o"

    # 3 repetitions
    m = pytorch_core.build_model(repeated_ws(3))
    assert summarize_layers(m) == "IdLiLeIdLiLeIdLiLeIdIdId"
    assert summarize_connections(m) == "i->S S->l l->a a->S S->l l->a a->S S->l l->a a->E E->o o->o"


async def test_build_model_with_submodules():
    import torch_geometric.nn as pyg_nn

    @pytorch_core.op("Test submodules")
    def build_submodule(
        x: torch.Tensor, modules: list[torch.nn.Module], single_module: torch.nn.Module
    ):
        return torch.nn.Sequential(*modules, single_module)

    #              / Linear \
    # Input:Tensor --------- Sequential -- Activation -- Output -- Loss -- Optimizer
    #              \ Linear /                           /
    #               \----------------------------------/
    ws = make_ws(
        pytorch_core.ENV,
        {
            "input": {"title": "Input: tensor"},
            "lin1": {"title": "Linear", "output_dim": 8},
            "lin2": {"title": "Linear", "output_dim": 4},
            "seq1": {"title": "Test submodules"},
            "act": {"title": "Activation", "type": "LeakyReLU"},
            "output": {"title": "Output"},
            "loss": {"title": "MSE loss"},
            "optim": {"title": "Optimizer", "type": "SGD", "lr": 0.1},
        },
        [
            ("input:output", "lin1:x"),
            ("input:output", "lin2:x"),
            ("input:output", "seq1:x"),
            ("input:output", "loss:y"),
            ("lin1:output", "seq1:modules"),
            ("lin1:output", "seq1:single_module"),
            ("lin2:output", "seq1:modules"),
            ("seq1:output", "act:x"),
            ("act:output", "output:x"),
            ("output:x", "loss:x"),
            ("loss:output", "optim:loss"),
        ],
    )
    m = pytorch_core.build_model(ws)
    assert summarize_layers(m) == "SeLeIdId"
    assert len(m.model[0]) == 3 and all(isinstance(layer, pyg_nn.Linear) for layer in m.model[0])
    assert m.model_inputs == [
        "input_output"
    ]  # submodule inputs should not be included in the model inputs


async def test_build_model_with_list_inputs():
    @pytorch_core.op("Test list inputs")
    def build_list_input(x: list[torch.Tensor], y: torch.Tensor):
        return lambda *args: torch.concatenate(args, dim=1)

    ws = make_ws(
        pytorch_core.ENV,
        {
            "input1": {"title": "Input: tensor"},
            "input2": {"title": "Input: tensor"},
            "label": {"title": "Input: tensor"},
            "list_input": {"title": "Test list inputs"},
            "lin": {"title": "Linear", "output_dim": 12},
            "output": {"title": "Output"},
            "loss": {"title": "MSE loss"},
            "optim": {"title": "Optimizer", "type": "SGD", "lr": 0.1},
        },
        [
            ("input1:output", "list_input:x"),
            ("input1:output", "list_input:y"),
            ("input2:output", "list_input:x"),
            ("list_input:output", "lin:x"),
            ("lin:output", "output:x"),
            ("output:x", "loss:x"),
            ("label:output", "loss:y"),
            ("loss:output", "optim:loss"),
        ],
    )
    x1 = torch.rand(100, 4)
    x2 = torch.rand(100, 4)
    y = torch.concatenate([x1, x2, x1], dim=1)
    m = pytorch_core.build_model(ws)
    assert sorted(m.model_inputs) == sorted(["input1_output", "input2_output"])
    for i in range(200):
        loss = m.train({"input1_output": x1, "input2_output": x2, "label_output": y})
    assert loss < 0.1


async def test_raise_error_on_multiple_edges_to_non_list_input():
    ws = make_ws(
        pytorch_core.ENV,
        {
            "input1": {"title": "Input: tensor"},
            "input2": {"title": "Input: tensor"},
            "lin": {"title": "Linear", "output_dim": 4},
            "output": {"title": "Output"},
            "loss": {"title": "MSE loss"},
            "optim": {"title": "Optimizer", "type": "SGD", "lr": 0.1},
        },
        [
            ("input1:output", "lin:x"),
            ("input2:output", "lin:x"),  # Multiple edges to non-list input
            ("lin:output", "output:x"),
            ("output:x", "loss:x"),
            ("output:x", "loss:y"),
            ("loss:output", "optim:loss"),
        ],
    )
    with pytest.raises(AssertionError, match="Detected multiple input edges for non-list input"):
        pytorch_core.build_model(ws)


if __name__ == "__main__":
    pytest.main()<|MERGE_RESOLUTION|>--- conflicted
+++ resolved
@@ -42,13 +42,8 @@
         pytorch_core.ENV,
         {
             "input": {"title": "Input: tensor"},
-<<<<<<< HEAD
-            "lin": {"title": "Linear", "in_channels": 4, "out_channels": 4},
-            "act": {"title": "Activation", "type": "Leaky_ReLU"},
-=======
             "lin": {"title": "Linear", "output_dim": 4},
             "act": {"title": "Activation", "type": "LeakyReLU"},
->>>>>>> af802087
             "output": {"title": "Output"},
             "label": {"title": "Input: tensor"},
             "loss": {"title": "MSE loss"},
@@ -80,13 +75,8 @@
             pytorch_core.ENV,
             {
                 "input": {"title": "Input: tensor"},
-<<<<<<< HEAD
-                "lin": {"title": "Linear", "in_channels": 4, "out_channels": 4},
-                "act": {"title": "Activation", "type": "Leaky_ReLU"},
-=======
                 "lin": {"title": "Linear", "output_dim": 8},
                 "act": {"title": "Activation", "type": "LeakyReLU"},
->>>>>>> af802087
                 "output": {"title": "Output"},
                 "label": {"title": "Input: tensor"},
                 "loss": {"title": "MSE loss"},
