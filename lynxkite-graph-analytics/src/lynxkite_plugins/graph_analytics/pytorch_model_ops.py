--- conflicted
+++ resolved
@@ -64,7 +64,6 @@
         ),
         P.basic("lr", 0.001),
     ],
-<<<<<<< HEAD
 )
 
 ops.register_passive_op(
@@ -73,6 +72,4 @@
     inputs=[ops.Input(name="input", position="top", type="tensor")],
     outputs=[ops.Output(name="output", position="bottom", type="tensor")],
     params=[ops.Parameter.basic("times", 1, int)],
-=======
->>>>>>> 23cc3880
 )