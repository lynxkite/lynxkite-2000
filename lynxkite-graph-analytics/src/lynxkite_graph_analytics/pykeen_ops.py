"""PyKEEN operations."""

from lynxkite_core import ops
from . import core

import typing
import pandas as pd
import io
import enum
<<<<<<< HEAD
import torch
from torch import nn
from pykeen import stoppers
from pykeen import models
from pykeen import evaluation
from pykeen.nn.modules import Interaction
from pykeen.nn import combination
=======
from pykeen import models, evaluation, stoppers
from pykeen.nn import Interaction
>>>>>>> dbc27e13
from pykeen.pipeline import pipeline, PipelineResult
from pykeen.datasets import get_dataset
from pykeen.predict import predict_triples, predict_target, predict_all
from pykeen.triples import TriplesFactory, TriplesNumericLiteralsFactory, leakage
from pykeen.models import LiteralModel


op = ops.op_registration(core.ENV)


PyKEENModelName = typing.Annotated[
    str,
    {
        "format": "dropdown",
        "metadata_query": "[].other.*[] | [?type == 'pykeen-model'].key",
    },
]
"""A type annotation to be used for parameters of an operation. PyKEENModelName is
rendered as a dropdown in the frontend, listing the PyKEEN models in the Bundle.
The model name is passed to the operation as a string."""


def mapped_triples_to_df(
    triples: torch.Tensor,
    entity_to_id: typing.Mapping[str, int],
    relation_to_id: typing.Mapping[str, int],
) -> pd.DataFrame:
    df = pd.DataFrame(triples.numpy(), columns=["head", "relation", "tail"])
    entity_label_mapping = {idx: label for label, idx in entity_to_id.items()}
    relation_label_mapping = {idx: label for label, idx in relation_to_id.items()}

    df["head"] = df["head"].map(entity_label_mapping)
    df["relation"] = df["relation"].map(relation_label_mapping)
    df["tail"] = df["tail"].map(entity_label_mapping)
    return df


class PyKEENDataset(str, enum.Enum):
    AristoV4 = "AristoV4"
    BioKG = "BioKG"
    CKG = "CKG"
    CN3l = "CN3l"
    CoDExLarge = "CoDExLarge"
    CoDExMedium = "CoDExMedium"
    CoDExSmall = "CoDExSmall"
    ConceptNet = "ConceptNet"
    Countries = "Countries"
    CSKG = "CSKG"
    DB100K = "DB100K"
    DBpedia50 = "DBpedia50"
    DRKG = "DRKG"
    FB15k = "FB15k"
    FB15k237 = "FB15k237"
    Globi = "Globi"
    Hetionet = "Hetionet"
    Kinships = "Kinships"
    Nations = "Nations"
    NationsLiteral = "NationsLiteral"
    OGBBioKG = "OGBBioKG"
    OGBWikiKG2 = "OGBWikiKG2"
    OpenBioLink = "OpenBioLink"
    OpenBioLinkLQ = "OpenBioLinkLQ"
    OpenEA = "OpenEA"
    PharMeBINet = "PharMeBINet"
    PharmKG = "PharmKG"
    PharmKG8k = "PharmKG8k"
    PrimeKG = "PrimeKG"
    UMLS = "UMLS"
    WD50KT = "WD50KT"
    Wikidata5M = "Wikidata5M"
    WK3l120k = "WK3l120k"
    WK3l15k = "WK3l15k"
    WN18 = "WN18"
    WN18RR = "WN18RR"
    YAGO310 = "YAGO310"

    def to_dataset(self):
        return get_dataset(dataset=self.value)


@op("Import PyKEEN dataset")
def import_pykeen_dataset_path(*, dataset: PyKEENDataset = PyKEENDataset.Nations) -> core.Bundle:
    ds = dataset.to_dataset()
    bundle = core.Bundle()

    # Training -------------
    triples = ds.training.mapped_triples
    df_train = mapped_triples_to_df(
        triples=triples,
        entity_to_id=ds.entity_to_id,
        relation_to_id=ds.relation_to_id,
    )
    bundle.dfs["edges_train"] = df_train

    # Testing -------------
    triples = ds.testing.mapped_triples
    df_test = mapped_triples_to_df(
        triples=triples,
        entity_to_id=ds.entity_to_id,
        relation_to_id=ds.relation_to_id,
    )
    bundle.dfs["edges_test"] = df_test

    # Validation -----------
    if ds.validation:
        triples = ds.validation.mapped_triples
        df_val = mapped_triples_to_df(
            triples=triples,
            entity_to_id=ds.entity_to_id,
            relation_to_id=ds.relation_to_id,
        )
        bundle.dfs["edges_val"] = df_val

    bundle.dfs["nodes"] = pd.DataFrame(
        {
            "id": list(ds.entity_to_id.values()),
            "label": list(ds.entity_to_id.keys()),
        }
    )
    bundle.dfs["relations"] = pd.DataFrame(
        {
            "id": list(ds.relation_to_id.values()),
            "label": list(ds.relation_to_id.keys()),
        }
    )

    df_all = pd.concat([df_train, df_test, df_val], ignore_index=True)
    bundle.dfs["edges"] = pd.DataFrame(
        {
            "head": df_all["head"].tolist(),
            "tail": df_all["tail"].tolist(),
            "relation": df_all["relation"].tolist(),
        }
    )
    return bundle


class PyKEENModel(str, enum.Enum):
    AutoSF = "AutoSF"
    BoxE = "BoxE"
    Canonical_Tensor_Decomposition = "CP"
    CompGCN = "CompGCN"
    ComplEx = "ComplEx"
    ConvE = "ConvE"
    ConvKB = "ConvKB"
    Cooccurrence_Filtered = "CooccurrenceFilteredModel"
    CrossE = "CrossE"
    DistMA = "DistMA"
    DistMult = "DistMult"
    ER_MLP = "ERMLP"
    ER_MLPE = "ERMLPE"
    Fixed_Model = "FixedModel"
    HolE = "HolE"
    KG2E = "KG2E"
    MuRE = "MuRE"
    NTN = "NTN"
    NodePiece = "NodePiece"
    PairRE = "PairRE"
    ProjE = "ProjE"
    QuatE = "QuatE"
    RGCN = "RGCN"
    RESCAL = "RESCAL"
    RotatE = "RotatE"
    SimplE = "SimplE"
    Structured_Embedding = "SE"
    TorusE = "TorusE"
    TransD = "TransD"
    TransE = "TransE"
    TransF = "TransF"
    TransH = "TransH"
    TransR = "TransR"
    TuckER = "TuckER"

    def to_class(
        self, triples_factory: TriplesFactory, embedding_dim: int, seed: int = 42
    ) -> models.Model:
        return getattr(models, self.value)(
            triples_factory=triples_factory,
            embedding_dim=embedding_dim,
            random_seed=seed,
        )


class PyKEENCombinations(str, enum.Enum):
    ComplexSeparated = "ComplexSeparated"
    # Concat = "Concat"
    # ConcatAggregation = "ConcatAggregation"
    ConcatProjection = "ConcatProjection"
    Gated = "Gated"

    def to_class(
        self, embedding_dim: int, literal_shape: int, **kwargs
    ) -> combination.Combination:  # ty: ignore[invalid-return-type]
        match self:
            case "ComplexSeparated":
                return combination.ComplexSeparatedCombination(
                    combination=combination.ConcatProjectionCombination,
                    combination_kwargs=dict(
                        input_dims=[embedding_dim, literal_shape],
                        output_dim=embedding_dim,
                        bias=True,
                        activation=nn.Tanh,
                    ),
                )
            # case "Concat":
            #     return combination.ConcatCombination(
            #         dim=int(kwargs.get("dim"))
            #     )
            # case "ConcatAggregation":
            #     return combination.ConcatAggregationCombination('sum', aggregation_kwargs=dict(index=torch.tensor([0,1,2,3,4,1,2,3,4])))
            case "ConcatProjection":
                return combination.ConcatProjectionCombination(
                    input_dims=[embedding_dim, literal_shape],
                    output_dim=embedding_dim,
                    bias=kwargs.get("bias", False),
                    dropout=float(kwargs.get("dropout", 0.0)),
                    activation=kwargs.get("activation", "ReLU"),
                )
            case "Gated":
                return combination.GatedCombination(
                    entity_dim=embedding_dim,
                    literal_dim=literal_shape,
                    input_dropout=float(kwargs.get("dropout", 0.0)),
                    gate_activation=kwargs.get("gate_activation", "Sigmoid"),
                    hidden_activation=kwargs.get("hidden_activation", "Tanh"),
                )


class PyKEENModelWrapper:
    """Wrapper to add metadata method to PyKEEN models for dropdown queries, and to enable caching of model"""

    def __init__(
        self,
        model: models.Model,
        embedding_dim: int,
        entity_to_id: dict,
        relation_to_id: dict,
        edges_data: pd.DataFrame,
        seed: int,
        model_type: typing.Optional[PyKEENModel] = None,
        interaction: typing.Optional[Interaction] = None,
<<<<<<< HEAD
        combination: typing.Optional[PyKEENCombinations] = None,
        combination_kwargs: typing.Optional[dict] = None,
        literals_data: typing.Optional[pd.DataFrame] = None,
=======
        inductive_inference: typing.Optional[pd.DataFrame] = None,
        inductive_kwargs: typing.Optional[dict] = None,
>>>>>>> dbc27e13
        trained: bool = False,
    ):
        if model_type is None:
            assert (
                interaction is not None and combination is not None and literals_data is not None
            ), "Either model_type or interaction and combination must be provided"
        else:
            assert interaction is None and combination is None and literals_data is None, (
                "If model_type is provided, interaction and combination must not be provided"
            )
        self.model = model
        self.embedding_dim = embedding_dim
        self.entity_to_id = entity_to_id
        self.relation_to_id = relation_to_id
        self.edges_data = edges_data
        self.seed = seed
        self.model_type = model_type
        self.interaction = interaction
<<<<<<< HEAD
        self.combination = combination
        self.combination_kwargs = combination_kwargs
        self.literals_data = literals_data
=======
        self.inductive_inference = inductive_inference
        self.inductive_kwargs = inductive_kwargs
>>>>>>> dbc27e13
        self.trained = trained

    def metadata(self) -> dict:
        return {
            "type": "pykeen-model",
            "model_class": self.model.__class__.__name__,
            "module": self.model.__module__,
            "trained": self.trained,
            "embedding_dim": self.embedding_dim,
        }

    def __getattr__(self, name):
        # Delegate all other attributes to the wrapped model
        # Use object.__getattribute__ to avoid recursion when accessing self.model
        model = object.__getattribute__(self, "model")
        return getattr(model, name)

    def __str__(self):
        return str(self.model)

    def __getstate__(self):
        state = dict(self.__dict__)
        del state["model"]
        if self.trained:
            buffer = io.BytesIO()
            self.model.save_state(buffer)
<<<<<<< HEAD
            state["model_state"] = buffer.getvalue()
=======
            state["model_state_dict"] = buffer.getvalue()
>>>>>>> dbc27e13

        return state

    def __setstate__(self, state: dict) -> None:
        model_state = state.pop("model_state", None)
        self.__dict__.update(state)
        if self.model_type is not None:
            self.model = self.model_type.to_class(
                triples_factory=TriplesFactory.from_labeled_triples(
                    self.edges_data.to_numpy(),
                    entity_to_id=self.entity_to_id,
                    relation_to_id=self.relation_to_id,
                    create_inverse_triples=req_inverse_triples(self.model_type),
                ),
                embedding_dim=self.embedding_dim,
                seed=self.seed,
            )
<<<<<<< HEAD
        else:
            combination_cls = self.combination.to_class(
                embedding_dim=self.embedding_dim,
                literal_shape=self.literals_data.shape[1],
                **(self.combination_kwargs or {}),
            )
            self.model = models.LiteralModel(
                triples_factory=TriplesNumericLiteralsFactory(
                    mapped_triples=TriplesFactory.from_labeled_triples(
                        self.edges_data.to_numpy(),
                        entity_to_id=self.entity_to_id,
                        relation_to_id=self.relation_to_id,
                        create_inverse_triples=False,
                    ).mapped_triples,
                    entity_to_id=self.entity_to_id,
                    relation_to_id=self.relation_to_id,
                    numeric_literals=torch.from_numpy(self.literals_data.to_numpy())
                    .contiguous()
                    .detach()
                    .cpu()
                    .numpy(),
                    literals_to_id={label: i for i, label in enumerate(self.literals_data.columns)},
                ),
                entity_representations_kwargs=dict(
                    shape=self.embedding_dim,
                ),
                relation_representations_kwargs=dict(
                    shape=self.embedding_dim,
                ),
                interaction=self.interaction,
                combination=combination_cls,
                random_seed=self.seed,
            )

        if self.trained and model_state is not None:
            buffer = io.BytesIO(model_state)
=======
        elif self.inductive_inference is not None:
            print(self.inductive_kwargs)
            model_cls = (
                models.InductiveNodePieceGNN
                if self.inductive_kwargs.get("use_GNN", False) == "True"
                else models.InductiveNodePiece
            )
            kwargs = self.inductive_kwargs
            kwargs.pop("use_GNN", None)
            self.model = model_cls(
                triples_factory=TriplesFactory.from_labeled_triples(
                    self.edges_data.to_numpy(),
                    create_inverse_triples=True,
                ),
                inference_factory=TriplesFactory.from_labeled_triples(
                    self.inductive_inference.to_numpy(),
                    create_inverse_triples=True,
                ),
                interaction=self.interaction,
                embedding_dim=self.embedding_dim,
                **kwargs,
            )

        if self.trained and model_state_dict is not None:
            buffer = io.BytesIO(model_state_dict)
>>>>>>> dbc27e13
            self.model.load_state(buffer)

    def __repr__(self):
        return f"PyKEENModelWrapper({self.model.__class__.__name__})"


def req_inverse_triples(model: models.Model | PyKEENModel) -> bool:
    """
    Check if the model requires inverse triples.
    """
    return isinstance(
        model,
        (models.CompGCN, models.NodePiece, models.InductiveNodePiece, models.InductiveNodePieceGNN),
    ) or model in {PyKEENModel.CompGCN, PyKEENModel.NodePiece}


class TrainingType(str, enum.Enum):
    sLCWA = "sLCWA"
    LCWA = "LCWA"

    def __str__(self):
        return self.value


@op("Define PyKEEN model")
def define_pykeen_model(
    bundle: core.Bundle,
    *,
    model: PyKEENModel = PyKEENModel.TransE,
    edge_data_table: core.TableName = "edges",
    embedding_dim: int = 50,
    seed: int = 42,
    save_as: str = "PyKEENmodel",
):
    """Defines a PyKEEN model based on the selected model type."""
    bundle = bundle.copy()
    edges_data = bundle.dfs[edge_data_table][["head", "relation", "tail"]]
<<<<<<< HEAD
=======
    edges_data["head"] = edges_data["head"].astype(str)
    edges_data["tail"] = edges_data["tail"].astype(str)
>>>>>>> dbc27e13
    triples_factory = TriplesFactory.from_labeled_triples(
        edges_data.to_numpy(),
        create_inverse_triples=req_inverse_triples(model),
    )

    model_class = model.to_class(
        triples_factory=triples_factory,
        embedding_dim=embedding_dim,
        seed=seed,
    )
    model_wrapper = PyKEENModelWrapper(
        model_class,
        model_type=model,
        embedding_dim=embedding_dim,
        entity_to_id=triples_factory.entity_to_id,
        relation_to_id=triples_factory.relation_to_id,
        edges_data=edges_data,
        seed=seed,
    )
    bundle.other[save_as] = model_wrapper
    return bundle


@op(
    "Define PyKEEN model with node attributes",
    params=[
        ops.ParameterGroup(
            name="combination_group",
            selector=ops.Parameter(
                name="combination_name",
                type=PyKEENCombinations,
                default=PyKEENCombinations.ConcatProjection,
            ),
            groups={
                "ComplexSeparated": [],
                # "Concat": [
                #     ops.Parameter.basic(name="dim", type=int, default=-1),
                # ],
                # "ConcatAggregation": [],
                "ConcatProjection": [
                    ops.Parameter.basic(name="bias", type=bool, default=False),
                    ops.Parameter.basic(name="dropout", type=float, default=0.0),
                    ops.Parameter.basic(name="activation", type=str, default="ReLU"),
                ],
                "Gated": [
                    ops.Parameter.basic(name="input_dropout", type=float, default=0.0),
                    ops.Parameter.basic(name="gate_activation", type=str, default="Sigmoid"),
                    ops.Parameter.basic(name="hidden_activation", type=str, default="Tanh"),
                ],
            },
            default=PyKEENCombinations.ConcatProjection,
        )
    ],
)
def def_pykeen_with_attributes(
    dataset: core.Bundle,
    *,
    interaction_name: PyKEENModel = PyKEENModel.TransE,
    combination_name: PyKEENCombinations = PyKEENCombinations.ConcatProjection,
    embedding_dim: int,
    random_seed: int,
    save_as: str,
    **kwargs,
) -> core.Bundle:
    dataset = dataset.copy()

    edges_data = dataset.dfs["edges"][["head", "relation", "tail"]].astype(str)
    triples_no_literals = TriplesFactory.from_labeled_triples(
        triples=edges_data.to_numpy(),
    )
    temp_model = interaction_name.to_class(
        triples_factory=triples_no_literals,
        embedding_dim=embedding_dim,
        seed=random_seed,
    )

    num_literals = dataset.dfs["literals"]
    if "node_id" not in num_literals.columns:
        raise ValueError("Expected a 'node_id' column in literals DataFrame.")
    num_literals["node_id"] = num_literals["node_id"].astype(str)
    order = [
        label for label, _ in sorted(triples_no_literals.entity_to_id.items(), key=lambda kv: kv[1])
    ]
    num_literals = num_literals.set_index("node_id").reindex(order)

    if num_literals.isna().any().any():
        raise ValueError("Some entities are missing literals after reindexing.")

    features = num_literals.reset_index(drop=True)

    dataset.dfs["literals"] = num_literals
    literals_to_id = {label: i for i, label in enumerate(features.columns)}

    combination_cls = combination_name.to_class(embedding_dim, len(features.columns), **kwargs)

    assert isinstance(temp_model, models.ERModel), "Only models derived from ERModel are supported."
    try:
        interaction: Interaction = temp_model.interaction
        entity_representations = temp_model.entity_representations
        relation_representations = temp_model.relation_representations
        # print(
        #     tuple(upgrade_to_sequence([entity_representation._embeddings for entity_representation in entity_representations])) + (Embedding,)
        # )
    except AttributeError as e:
        raise Exception(
            "Interaction not supported for this model type. Please use a different interaction."
        ) from e

    model = LiteralModel(
        triples_factory=TriplesNumericLiteralsFactory(
            mapped_triples=triples_no_literals.mapped_triples,
            entity_to_id=triples_no_literals.entity_to_id,
            relation_to_id=triples_no_literals.relation_to_id,
            numeric_literals=torch.from_numpy(features.to_numpy())
            .contiguous()
            .detach()
            .cpu()
            .numpy(),
            literals_to_id=literals_to_id,
        ),
        entity_representations=[
            entity_representation for entity_representation in entity_representations
        ],
        relation_representations=[
            relation_representation for relation_representation in relation_representations
        ],
        interaction=interaction,
        combination=combination_cls,
        random_seed=random_seed,
    )

    model_wrapper = PyKEENModelWrapper(
        model=model,
        interaction=model.interaction,
        combination=combination_name,
        combination_kwargs=kwargs,
        literals_data=features,
        embedding_dim=embedding_dim,
        entity_to_id=triples_no_literals.entity_to_id,
        relation_to_id=triples_no_literals.relation_to_id,
        edges_data=edges_data,
        seed=random_seed,
    )

    dataset.other[save_as] = model_wrapper
    return dataset


class PyKEENSupportedOptimizers(str, enum.Enum):
    Adam = "Adam"
    AdamW = "AdamW"
    Adamax = "Adamax"
    Adagrad = "Adagrad"
    SGD = "SGD"


def prepare_triples(
    triples_df: pd.DataFrame,
    entity_to_id: dict,
    relation_to_id: dict,
    inv_triples: bool = False,
    numeric_literals: typing.Optional[pd.DataFrame] = None,
) -> TriplesFactory | TriplesNumericLiteralsFactory:
    """Prepare triples for PyKEEN from a DataFrame."""
    triples = TriplesFactory.from_labeled_triples(
        triples_df.astype(str).to_numpy(dtype=str),
        entity_to_id=entity_to_id,
        relation_to_id=relation_to_id,
        create_inverse_triples=inv_triples,
    )
    if numeric_literals is not None:
        return TriplesNumericLiteralsFactory(
            mapped_triples=triples.mapped_triples,
            entity_to_id=entity_to_id,
            relation_to_id=relation_to_id,
            numeric_literals=numeric_literals.to_numpy(),
            literals_to_id={label: i for i, label in enumerate(numeric_literals.columns)},
        )
    return triples


# TODO: Make the pipeline more customizable, e.g. by allowing to pass additional parameters to the pipeline function.
@op("Train embedding model", slow=True)
def train_embedding_model(
    bundle: core.Bundle,
    *,
    model: PyKEENModelName = "PyKEENmodel",
    training_table: core.TableName = "edges_train",
    testing_table: core.TableName = "edges_test",
    validation_table: core.TableName = "edges_val",
    optimizer_type: PyKEENSupportedOptimizers = PyKEENSupportedOptimizers.Adam,
    loss_function: str = "BCEWithLogitsLoss",
    epochs: int = 5,
    training_approach: TrainingType = TrainingType.sLCWA,
):
    bundle = bundle.copy()
    model_wrapper: PyKEENModelWrapper = bundle.other.get(model)
    actual_model = model_wrapper.model
    sampler = None
    if isinstance(actual_model, models.RGCN) and training_approach == TrainingType.sLCWA:
        # Currently RGCN is the only model that requires a sampler and only when using sLCWA
        sampler = "schlichtkrull"

    entity_to_id = model_wrapper.entity_to_id
    relation_to_id = model_wrapper.relation_to_id

    training_set = prepare_triples(
        bundle.dfs[training_table][["head", "relation", "tail"]],
        inv_triples=req_inverse_triples(actual_model),
        entity_to_id=entity_to_id,
        relation_to_id=relation_to_id,
        numeric_literals=bundle.dfs.get("literals"),
    )
    testing_set = prepare_triples(
        bundle.dfs[testing_table][["head", "relation", "tail"]],
        inv_triples=req_inverse_triples(actual_model),
        entity_to_id=entity_to_id,
        relation_to_id=relation_to_id,
        numeric_literals=bundle.dfs.get("literals"),
    )
    validation_set = prepare_triples(
        bundle.dfs[validation_table][["head", "relation", "tail"]],
        inv_triples=req_inverse_triples(actual_model),
        entity_to_id=entity_to_id,
        relation_to_id=relation_to_id,
        numeric_literals=bundle.dfs.get("literals"),
    )
    training_set, testing_set, validation_set = leakage.unleak(
        training_set, testing_set, validation_set
    )

    result: PipelineResult = pipeline(
        training=training_set,
        testing=testing_set,
        validation=validation_set,
        model=actual_model,
        loss=loss_function,
        optimizer=optimizer_type,
        training_loop=training_approach,
        negative_sampler="bernoulli" if training_approach == TrainingType.sLCWA else None,
<<<<<<< HEAD
        negative_sampler_kwargs=dict(
            num_negs_per_pos=32,
        ),
=======
>>>>>>> dbc27e13
        epochs=epochs,
        training_kwargs=dict(
            sampler=sampler,
            continue_training=model_wrapper.trained,
        ),
<<<<<<< HEAD
=======
        evaluator=None,
        random_seed=model_wrapper.seed,
>>>>>>> dbc27e13
        stopper="early",
        stopper_kwargs=dict(
            frequency=5,
            patience=40,
            relative_delta=0.0005,
            metric="ah@k",
        ),
        random_seed=model_wrapper.seed,
    )

    model_wrapper.model = result.model
    model_wrapper.trained = True

    bundle.dfs["training"] = pd.DataFrame({"training_loss": result.losses})
    if isinstance(result.stopper, stoppers.EarlyStopper):
        bundle.dfs["early_stopper_metric"] = pd.DataFrame(
            {"early_stopper_metric": result.stopper.results}
        )
    bundle.other[model] = model_wrapper

    return bundle


@op("View early stopping metric", view="visualization")
def view_early_stopping(bundle: core.Bundle):
    metric = bundle.dfs["early_stopper_metric"].early_stopper_metric.tolist()
    v = {
        "title": {"text": "Early Stopping Metric"},
        "xAxis": {"type": "category"},
        "yAxis": {"type": "value"},
        "series": [{"data": metric, "type": "line"}],
    }
    return v


@op("Triples prediction")
def triple_predict(
    bundle: core.Bundle,
    *,
    model_name: PyKEENModelName = "PyKEENmodel",
    table_name: core.TableName = "edges_val",
    inductive_setting: bool = False,
):
    bundle = bundle.copy()
<<<<<<< HEAD
    model_wrapper: PyKEENModelWrapper = bundle.other.get(model_name)

    entity_to_id = model_wrapper.entity_to_id
    relation_to_id = model_wrapper.relation_to_id

    pred_df = (
        predict_triples(
            model=model_wrapper,
            triples=TriplesFactory.from_labeled_triples(
                bundle.dfs[table_name][["head", "relation", "tail"]].to_numpy(),
                create_inverse_triples=req_inverse_triples(model_wrapper),
                entity_to_id=entity_to_id,
                relation_to_id=relation_to_id,
            ),
        )
        .process(
            factory=TriplesFactory(
                [[0, 0, 0]],  # Dummy triple to create a factory, as it is only used for mapping
                entity_to_id=entity_to_id,
                relation_to_id=relation_to_id,
            )
        )
        .df[["head_label", "relation_label", "tail_label", "score"]]
    )
    bundle.dfs["pred"] = pred_df
=======
    model: PyKEENModelWrapper = bundle.other.get(model_name)
    actual_model = model.model
    entity_to_id = model.entity_to_id
    relation_to_id = model.relation_to_id
    triples_to_predict_tf = TriplesFactory.from_labeled_triples(
        bundle.dfs[table_name][["head", "relation", "tail"]].to_numpy(),
        create_inverse_triples=req_inverse_triples(actual_model) or inductive_setting,
        entity_to_id=entity_to_id,
        relation_to_id=relation_to_id,
    )
    print(relation_to_id)
    print(actual_model.num_real_relations, actual_model.num_relations)

    if inductive_setting and isinstance(actual_model, models.InductiveERModel):
        original_repr = actual_model._get_entity_representations_from_inductive_mode(
            mode="validation"
        )
        actual_model.replace_entity_representations_(
            mode="validation",
            representation=actual_model.create_entity_representation_for_new_triples(
                triples_to_predict_tf
            ),
        )

    pred_df = (
        predict_triples(
            model=model,
            triples_factory=triples_to_predict_tf,
            mode="validation" if inductive_setting else None,
        )
        .process(
            factory=TriplesFactory(
                [[0, 0, 0]],  # Dummy triple to create a factory, as it is only used for mapping
                entity_to_id=entity_to_id,
                relation_to_id=relation_to_id,
            ),
        )
        .df[["head_label", "relation_label", "tail_label", "score"]]
    )
    bundle.dfs["pred"] = pred_df
    if inductive_setting and isinstance(actual_model, models.InductiveERModel):
        # Restore the original entity representations after prediction
        actual_model.replace_entity_representations_(
            mode="validation", representation=original_repr
        )
>>>>>>> dbc27e13
    return bundle


@op("Target prediction")
def target_predict(
    bundle: core.Bundle,
    *,
    model_name: PyKEENModelName = "PyKEENmodel",
    head: str,
    relation: str,
    tail: str,
    inductive_setting: bool = False,
):
    """
    Leave the target prediction field empty
    """
    bundle = bundle.copy()
    model_wrapper: PyKEENModelWrapper = bundle.other.get(model_name)
    entity_to_id = model_wrapper.entity_to_id
    relation_to_id = model_wrapper.relation_to_id
    pred = predict_target(
        model=model_wrapper,
        head=head if head != "" else None,
        relation=relation if relation != "" else None,
        tail=tail if tail != "" else None,
        triples_factory=TriplesFactory(
            [[0, 0, 0]],  # Dummy triple to create a factory, as it is only used for mapping
            entity_to_id=entity_to_id,
            relation_to_id=relation_to_id,
        ),
<<<<<<< HEAD
    )

    col = "head_label" if head == "" else "tail_label" if tail == "" else "relation_label"
    df = pred.df[[col, "score"]]

    bundle.dfs["pred"] = df
=======
        mode="validation" if inductive_setting else None,
    )
    col = "head_label" if head == "" else "tail_label" if tail == "" else "relation_label"
    # TODO: I am still not sure if we want this, or just leave it to the user to annotate tables
    if not inductive_setting:
        pred_annotated = pred.add_membership_columns(
            validation=TriplesFactory.from_labeled_triples(
                bundle.dfs["edges_val"][["head", "relation", "tail"]].to_numpy(),
                create_inverse_triples=req_inverse_triples(model),
                entity_to_id=entity_to_id,
                relation_to_id=relation_to_id,
            ),
            testing=TriplesFactory.from_labeled_triples(
                bundle.dfs["edges_test"][["head", "relation", "tail"]].to_numpy(),
                create_inverse_triples=req_inverse_triples(model),
                entity_to_id=entity_to_id,
                relation_to_id=relation_to_id,
            ),
        )
        df = pred_annotated.df[[col, "score", "in_testing", "in_validation"]]

    bundle.dfs["pred"] = pred.df[[col, "score"]] if inductive_setting else df
>>>>>>> dbc27e13
    bundle.dfs["pred"].sort_values(by="score", ascending=False, inplace=True)
    return bundle


@op("Full prediction", slow=True)
def full_predict(
    bundle: core.Bundle,
    *,
    model_name: PyKEENModelName = "PyKEENmodel",
    k: int | None = None,
    inductive_setting: bool = False,
):
    """
    Warning: This prediction can be a very expensive operation!

    Args:
        k: Pass "" to keep all scores
    """
    bundle = bundle.copy()
<<<<<<< HEAD
    model_wrapper: PyKEENModelWrapper = bundle.other.get(model_name)
    entity_to_id = model_wrapper.entity_to_id
    relation_to_id = model_wrapper.relation_to_id
    pred = predict_all(model=model_wrapper, k=k)
=======
    model: PyKEENModelWrapper = bundle.other.get(model_name)
    entity_to_id = model.entity_to_id
    relation_to_id = model.relation_to_id
    pred = predict_all(model=model, k=k, mode="validation" if inductive_setting else None)
>>>>>>> dbc27e13
    pack = pred.process(
        factory=TriplesFactory(
            [[0, 0, 0]],  # Dummy triple to create a factory, as it is only used for mapping
            entity_to_id=entity_to_id,
            relation_to_id=relation_to_id,
        ),
    )
    if inductive_setting:
        bundle.dfs["pred"] = pack.df[["head_label", "relation_label", "tail_label", "score"]]
        return bundle

    pred_annotated = pack.add_membership_columns(
        training=TriplesFactory.from_labeled_triples(
            bundle.dfs["edges_train"][["head", "relation", "tail"]].to_numpy(),
            create_inverse_triples=req_inverse_triples(model_wrapper),
            entity_to_id=entity_to_id,
            relation_to_id=relation_to_id,
        )
    )
    bundle.dfs["pred"] = pred_annotated.df[
        ["head_label", "relation_label", "tail_label", "score", "in_training"]
    ].sort_values(by="score", ascending=False)

    return bundle


@op("Extract embeddings from PyKEEN model")
def extract_from_pykeen(
    bundle: core.Bundle,
    *,
    model_name: PyKEENModelName = "PyKEENmodel",
):
    bundle = bundle.copy()
    model_wrapper = bundle.other[model_name]
    model = model_wrapper.model
    state_dict = model.state_dict()

    entity_embeddings = []
    for key in state_dict.keys():
        if "entity" in key.lower() and "embedding" in key.lower():
            entity_embeddings.append(state_dict[key].cpu().detach().numpy())

    id_to_entity = {v: k for k, v in model_wrapper.entity_to_id.items()}
    for i, embedding in enumerate(entity_embeddings):
        entity_embedding_df = pd.DataFrame({"embedding": list(embedding)})
        entity_embedding_df["node_label"] = entity_embedding_df.index.map(id_to_entity)
        bundle.dfs[f"node_embedding_{i}"] = entity_embedding_df

    relation_embeddings = []
    for key in state_dict.keys():
        if "relation" in key.lower() and "embedding" in key.lower():
            relation_embeddings.append(state_dict[key].cpu().detach().numpy())

    id_to_relation = {v: k for k, v in model_wrapper.relation_to_id.items()}
    for i, embedding in enumerate(relation_embeddings):
        relation_embedding_df = pd.DataFrame({"embedding": list(embedding)})
        relation_embedding_df["relation_label"] = relation_embedding_df.index.map(id_to_relation)
        bundle.dfs[f"relation_embedding_{i}"] = relation_embedding_df

    return bundle


class EvaluatorTypes(str, enum.Enum):
    ClassificationEvaluator = "Classification Evaluator"
    MacroRankBasedEvaluator = "Macro Rank Based Evaluator"
    RankBasedEvaluator = "Rank Based Evaluator"
    SampledRankBasedEvaluator = "Sampled Rank Based Evaluator"

    def to_class(self) -> evaluation.Evaluator:
        return getattr(evaluation, self.name.replace(" ", ""))()


@op("Evaluate model", slow=True)
def evaluate(
    bundle: core.Bundle,
    *,
    model_name: PyKEENModelName = "PyKEENmodel",
    evaluator_type: EvaluatorTypes = EvaluatorTypes.RankBasedEvaluator,
    eval_table: core.TableName = "edges_test",
    additional_true_triples_table: core.TableName = "edges_train",
    metrics_str: str = "ALL",
):
<<<<<<< HEAD
    """Metrics are a comma separated list, "ALL" if all metrics are needed. When using classification based methods, evaluation may be extremely slow."""
=======
    """
    Evaluates the given model on the test set using the specified evaluator type.
    Args:
        evaluator_type: The type of evaluator to use. Note: When using classification based methods, evaluation may be extremely slow.
        metrics_str: Comma separated list, "ALL" if all metrics are needed.
    """

>>>>>>> dbc27e13
    bundle = bundle.copy()
    model_wrapper: PyKEENModelWrapper = bundle.other.get(model_name)
    entity_to_id = model_wrapper.entity_to_id
    relation_to_id = model_wrapper.relation_to_id
    evaluator = evaluator_type.to_class()
    testing_triples = TriplesFactory.from_labeled_triples(
        bundle.dfs[eval_table][["head", "relation", "tail"]].astype(str).to_numpy(dtype=str),
        entity_to_id=entity_to_id,
        relation_to_id=relation_to_id,
    )
    additional_filters = TriplesFactory.from_labeled_triples(
        bundle.dfs[additional_true_triples_table][["head", "relation", "tail"]]
        .astype(str)
        .to_numpy(dtype=str),
        entity_to_id=entity_to_id,
        relation_to_id=relation_to_id,
    )

    evaluated = evaluator.evaluate(
        model=model_wrapper.model,
        mapped_triples=testing_triples.mapped_triples,
        additional_filter_triples=additional_filters.mapped_triples,
        # batch_size=32,
    )
    if metrics_str == "ALL":
        bundle.dfs["metrics"] = evaluated.to_df()
        return bundle

    metrics = metrics_str.split(",")
    metrics_df = pd.DataFrame(columns=["metric", "score"])

    for metric in metrics:
        metric = metric.strip()
        try:
            score = evaluated.get_metric(metric)
        except Exception as e:
            raise Exception(f"Possibly unknown metric: {metric}") from e
        metrics_df = pd.concat(
            [metrics_df, pd.DataFrame([[metric, score]], columns=metrics_df.columns)]
        )

    bundle.dfs["metrics"] = metrics_df

    return bundle<|MERGE_RESOLUTION|>--- conflicted
+++ resolved
@@ -7,18 +7,10 @@
 import pandas as pd
 import io
 import enum
-<<<<<<< HEAD
 import torch
 from torch import nn
-from pykeen import stoppers
-from pykeen import models
-from pykeen import evaluation
-from pykeen.nn.modules import Interaction
-from pykeen.nn import combination
-=======
 from pykeen import models, evaluation, stoppers
-from pykeen.nn import Interaction
->>>>>>> dbc27e13
+from pykeen.nn import Interaction, combination
 from pykeen.pipeline import pipeline, PipelineResult
 from pykeen.datasets import get_dataset
 from pykeen.predict import predict_triples, predict_target, predict_all
@@ -260,14 +252,11 @@
         seed: int,
         model_type: typing.Optional[PyKEENModel] = None,
         interaction: typing.Optional[Interaction] = None,
-<<<<<<< HEAD
+        inductive_inference: typing.Optional[pd.DataFrame] = None,
+        inductive_kwargs: typing.Optional[dict] = None,
         combination: typing.Optional[PyKEENCombinations] = None,
         combination_kwargs: typing.Optional[dict] = None,
         literals_data: typing.Optional[pd.DataFrame] = None,
-=======
-        inductive_inference: typing.Optional[pd.DataFrame] = None,
-        inductive_kwargs: typing.Optional[dict] = None,
->>>>>>> dbc27e13
         trained: bool = False,
     ):
         if model_type is None:
@@ -286,14 +275,11 @@
         self.seed = seed
         self.model_type = model_type
         self.interaction = interaction
-<<<<<<< HEAD
         self.combination = combination
         self.combination_kwargs = combination_kwargs
         self.literals_data = literals_data
-=======
         self.inductive_inference = inductive_inference
         self.inductive_kwargs = inductive_kwargs
->>>>>>> dbc27e13
         self.trained = trained
 
     def metadata(self) -> dict:
@@ -320,11 +306,7 @@
         if self.trained:
             buffer = io.BytesIO()
             self.model.save_state(buffer)
-<<<<<<< HEAD
             state["model_state"] = buffer.getvalue()
-=======
-            state["model_state_dict"] = buffer.getvalue()
->>>>>>> dbc27e13
 
         return state
 
@@ -342,7 +324,28 @@
                 embedding_dim=self.embedding_dim,
                 seed=self.seed,
             )
-<<<<<<< HEAD
+        elif self.inductive_inference is not None:
+            print(self.inductive_kwargs)
+            model_cls = (
+                models.InductiveNodePieceGNN
+                if self.inductive_kwargs.get("use_GNN", False) == "True"
+                else models.InductiveNodePiece
+            )
+            kwargs = self.inductive_kwargs
+            kwargs.pop("use_GNN", None)
+            self.model = model_cls(
+                triples_factory=TriplesFactory.from_labeled_triples(
+                    self.edges_data.to_numpy(),
+                    create_inverse_triples=True,
+                ),
+                inference_factory=TriplesFactory.from_labeled_triples(
+                    self.inductive_inference.to_numpy(),
+                    create_inverse_triples=True,
+                ),
+                interaction=self.interaction,
+                embedding_dim=self.embedding_dim,
+                **kwargs,
+            )
         else:
             combination_cls = self.combination.to_class(
                 embedding_dim=self.embedding_dim,
@@ -379,33 +382,6 @@
 
         if self.trained and model_state is not None:
             buffer = io.BytesIO(model_state)
-=======
-        elif self.inductive_inference is not None:
-            print(self.inductive_kwargs)
-            model_cls = (
-                models.InductiveNodePieceGNN
-                if self.inductive_kwargs.get("use_GNN", False) == "True"
-                else models.InductiveNodePiece
-            )
-            kwargs = self.inductive_kwargs
-            kwargs.pop("use_GNN", None)
-            self.model = model_cls(
-                triples_factory=TriplesFactory.from_labeled_triples(
-                    self.edges_data.to_numpy(),
-                    create_inverse_triples=True,
-                ),
-                inference_factory=TriplesFactory.from_labeled_triples(
-                    self.inductive_inference.to_numpy(),
-                    create_inverse_triples=True,
-                ),
-                interaction=self.interaction,
-                embedding_dim=self.embedding_dim,
-                **kwargs,
-            )
-
-        if self.trained and model_state_dict is not None:
-            buffer = io.BytesIO(model_state_dict)
->>>>>>> dbc27e13
             self.model.load_state(buffer)
 
     def __repr__(self):
@@ -443,11 +419,8 @@
     """Defines a PyKEEN model based on the selected model type."""
     bundle = bundle.copy()
     edges_data = bundle.dfs[edge_data_table][["head", "relation", "tail"]]
-<<<<<<< HEAD
-=======
     edges_data["head"] = edges_data["head"].astype(str)
     edges_data["tail"] = edges_data["tail"].astype(str)
->>>>>>> dbc27e13
     triples_factory = TriplesFactory.from_labeled_triples(
         edges_data.to_numpy(),
         create_inverse_triples=req_inverse_triples(model),
@@ -688,22 +661,14 @@
         optimizer=optimizer_type,
         training_loop=training_approach,
         negative_sampler="bernoulli" if training_approach == TrainingType.sLCWA else None,
-<<<<<<< HEAD
         negative_sampler_kwargs=dict(
             num_negs_per_pos=32,
         ),
-=======
->>>>>>> dbc27e13
         epochs=epochs,
         training_kwargs=dict(
             sampler=sampler,
             continue_training=model_wrapper.trained,
         ),
-<<<<<<< HEAD
-=======
-        evaluator=None,
-        random_seed=model_wrapper.seed,
->>>>>>> dbc27e13
         stopper="early",
         stopper_kwargs=dict(
             frequency=5,
@@ -748,33 +713,6 @@
     inductive_setting: bool = False,
 ):
     bundle = bundle.copy()
-<<<<<<< HEAD
-    model_wrapper: PyKEENModelWrapper = bundle.other.get(model_name)
-
-    entity_to_id = model_wrapper.entity_to_id
-    relation_to_id = model_wrapper.relation_to_id
-
-    pred_df = (
-        predict_triples(
-            model=model_wrapper,
-            triples=TriplesFactory.from_labeled_triples(
-                bundle.dfs[table_name][["head", "relation", "tail"]].to_numpy(),
-                create_inverse_triples=req_inverse_triples(model_wrapper),
-                entity_to_id=entity_to_id,
-                relation_to_id=relation_to_id,
-            ),
-        )
-        .process(
-            factory=TriplesFactory(
-                [[0, 0, 0]],  # Dummy triple to create a factory, as it is only used for mapping
-                entity_to_id=entity_to_id,
-                relation_to_id=relation_to_id,
-            )
-        )
-        .df[["head_label", "relation_label", "tail_label", "score"]]
-    )
-    bundle.dfs["pred"] = pred_df
-=======
     model: PyKEENModelWrapper = bundle.other.get(model_name)
     actual_model = model.model
     entity_to_id = model.entity_to_id
@@ -785,8 +723,6 @@
         entity_to_id=entity_to_id,
         relation_to_id=relation_to_id,
     )
-    print(relation_to_id)
-    print(actual_model.num_real_relations, actual_model.num_relations)
 
     if inductive_setting and isinstance(actual_model, models.InductiveERModel):
         original_repr = actual_model._get_entity_representations_from_inductive_mode(
@@ -810,7 +746,7 @@
                 [[0, 0, 0]],  # Dummy triple to create a factory, as it is only used for mapping
                 entity_to_id=entity_to_id,
                 relation_to_id=relation_to_id,
-            ),
+            )
         )
         .df[["head_label", "relation_label", "tail_label", "score"]]
     )
@@ -820,7 +756,6 @@
         actual_model.replace_entity_representations_(
             mode="validation", representation=original_repr
         )
->>>>>>> dbc27e13
     return bundle
 
 
@@ -851,37 +786,13 @@
             entity_to_id=entity_to_id,
             relation_to_id=relation_to_id,
         ),
-<<<<<<< HEAD
+        mode="validation" if inductive_setting else None,
     )
 
     col = "head_label" if head == "" else "tail_label" if tail == "" else "relation_label"
     df = pred.df[[col, "score"]]
 
     bundle.dfs["pred"] = df
-=======
-        mode="validation" if inductive_setting else None,
-    )
-    col = "head_label" if head == "" else "tail_label" if tail == "" else "relation_label"
-    # TODO: I am still not sure if we want this, or just leave it to the user to annotate tables
-    if not inductive_setting:
-        pred_annotated = pred.add_membership_columns(
-            validation=TriplesFactory.from_labeled_triples(
-                bundle.dfs["edges_val"][["head", "relation", "tail"]].to_numpy(),
-                create_inverse_triples=req_inverse_triples(model),
-                entity_to_id=entity_to_id,
-                relation_to_id=relation_to_id,
-            ),
-            testing=TriplesFactory.from_labeled_triples(
-                bundle.dfs["edges_test"][["head", "relation", "tail"]].to_numpy(),
-                create_inverse_triples=req_inverse_triples(model),
-                entity_to_id=entity_to_id,
-                relation_to_id=relation_to_id,
-            ),
-        )
-        df = pred_annotated.df[[col, "score", "in_testing", "in_validation"]]
-
-    bundle.dfs["pred"] = pred.df[[col, "score"]] if inductive_setting else df
->>>>>>> dbc27e13
     bundle.dfs["pred"].sort_values(by="score", ascending=False, inplace=True)
     return bundle
 
@@ -901,17 +812,10 @@
         k: Pass "" to keep all scores
     """
     bundle = bundle.copy()
-<<<<<<< HEAD
     model_wrapper: PyKEENModelWrapper = bundle.other.get(model_name)
     entity_to_id = model_wrapper.entity_to_id
     relation_to_id = model_wrapper.relation_to_id
     pred = predict_all(model=model_wrapper, k=k)
-=======
-    model: PyKEENModelWrapper = bundle.other.get(model_name)
-    entity_to_id = model.entity_to_id
-    relation_to_id = model.relation_to_id
-    pred = predict_all(model=model, k=k, mode="validation" if inductive_setting else None)
->>>>>>> dbc27e13
     pack = pred.process(
         factory=TriplesFactory(
             [[0, 0, 0]],  # Dummy triple to create a factory, as it is only used for mapping
@@ -994,9 +898,6 @@
     additional_true_triples_table: core.TableName = "edges_train",
     metrics_str: str = "ALL",
 ):
-<<<<<<< HEAD
-    """Metrics are a comma separated list, "ALL" if all metrics are needed. When using classification based methods, evaluation may be extremely slow."""
-=======
     """
     Evaluates the given model on the test set using the specified evaluator type.
     Args:
@@ -1004,7 +905,6 @@
         metrics_str: Comma separated list, "ALL" if all metrics are needed.
     """
 
->>>>>>> dbc27e13
     bundle = bundle.copy()
     model_wrapper: PyKEENModelWrapper = bundle.other.get(model_name)
     entity_to_id = model_wrapper.entity_to_id
