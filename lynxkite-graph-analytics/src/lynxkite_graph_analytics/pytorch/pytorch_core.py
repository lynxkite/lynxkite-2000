--- conflicted
+++ resolved
@@ -473,15 +473,11 @@
 
 
 def to_batch_tensors(
-<<<<<<< HEAD
     b: core.Bundle,
     batch_size: int,
     batch_index: int,
     m: ModelMapping | None,
-    model_inputs: dict[str, dict[str, str | None]],
-=======
-    b: core.Bundle, batch_size: int, batch_index: int, m: ModelMapping
->>>>>>> 11c6a008
+    model_inputs: dict[str, dict[str, str]],
 ) -> dict[str, torch.Tensor]:
     """Extracts tensors from a bundle for a specific batch using a model mapping."""
     tensors = {}
