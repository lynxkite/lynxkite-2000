--- conflicted
+++ resolved
@@ -2,11 +2,7 @@
 
 import copy
 import graphlib
-<<<<<<< HEAD
-from typing import get_origin
-=======
 import typing
->>>>>>> af802087
 
 import pydantic
 from lynxkite.core import ops, workspace
@@ -70,10 +66,6 @@
     @staticmethod
     def flatten_inputs(inputs: list[str | list[str]]) -> list[str]:
         """Flattens the input list, since some inputs can be lists.
-<<<<<<< HEAD
-
-=======
->>>>>>> af802087
         We need to flatten them to make sure the signature for pyg.nn.Sequential. is correct.
         For example, if the inputs are ['a', ['b', 'c']], we want to return ['a', 'b', 'c'].
         """
@@ -385,28 +377,17 @@
 
     def run_op(self, node_id: str, op: ops.Op, params) -> Layer:
         """Returns the layer produced by this op."""
-<<<<<<< HEAD
-        inputs = []
-        for input in op.inputs:
-            input_edges = [_to_id(*input_edge) for input_edge in self.in_edges[node_id][input.name]]
-            if not (input.type is list or get_origin(input.type) is list):
-=======
         operation_inputs = []
         for input in op.inputs:
             input_edges = [
                 self._edge_to_input(edge, input.type) for edge in self.in_edges[node_id][input.name]
             ]
             if not (input.type is list or typing.get_origin(input.type) is list):
->>>>>>> af802087
                 assert len(input_edges) == 1, (
                     f"Detected multiple input edges for non-list input {node_id} {input.name}."
                 )
                 [input_edges] = input_edges
-<<<<<<< HEAD
-            inputs.append(input_edges)
-=======
             operation_inputs.append(input_edges)
->>>>>>> af802087
         outputs = [_to_id(node_id, n.name) for n in op.outputs]
         if op.func == ops.no_op:
             module = torch.nn.Identity()
