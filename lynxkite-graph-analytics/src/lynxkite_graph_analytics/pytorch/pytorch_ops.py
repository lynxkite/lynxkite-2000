"""Boxes for defining PyTorch models."""

import enum
from lynxkite.core import ops
from lynxkite.core.ops import Parameter as P
import torch
import torch_geometric.nn as pyg_nn
from .pytorch_core import op, reg, ENV

<<<<<<< HEAD
reg("Input: Bundle", outputs=["data"], params=[P.basic("name")], color="gray")
=======

class ActivationTypes(str, enum.Enum):
    ELU = "ELU"
    GELU = "GELU"
    LeakyReLU = "Leaky ReLU"
    Mish = "Mish"
    PReLU = "PReLU"
    ReLU = "ReLU"
    Sigmoid = "Sigmoid"
    SiLU = "SiLU"
    Softplus = "Softplus"
    Tanh = "Tanh"

    def to_layer(self):
        return getattr(torch.nn, self.name.replace(" ", ""))()


class ODEMethod(str, enum.Enum):
    dopri8 = "dopri8"
    dopri5 = "dopri5"
    bosh3 = "bosh3"
    fehlberg2 = "fehlberg2"
    adaptive_heun = "adaptive_heun"
    euler = "euler"
    midpoint = "midpoint"
    rk4 = "rk4"
    explicit_adams = "explicit_adams"
    implicit_adams = "implicit_adams"


>>>>>>> af802087
reg("Input: tensor", outputs=["output"], params=[P.basic("name")], color="gray")
reg("Input: graph edges", outputs=["edges"], params=[P.basic("name")], color="gray")
reg("Input: sequential", outputs=["y"], params=[P.basic("name")], color="gray")
reg("Output", inputs=["x"], outputs=["x"], params=[P.basic("name")], color="gray")


@op("LSTM", weights=True)
def lstm(x, *, input_size=1024, hidden_size=1024, dropout=0.0):
    return torch.nn.LSTM(input_size, hidden_size, dropout=dropout)


class ODEWithMLP(torch.nn.Module):
    def __init__(self, *, rtol, atol, input_dim, hidden_dim, num_layers, activation_type, method):
        super().__init__()
        layers = [torch.nn.Linear(input_dim, hidden_dim)]
        for _ in range(num_layers - 1):
            layers.append(activation_type.to_layer())
            layers.append(torch.nn.Linear(hidden_dim, hidden_dim))

        self.mlp = torch.nn.Sequential(*layers)
        self.rtol = rtol
        self.atol = atol
        self.method = method

    def forward(self, state0, times):
        import torchdiffeq

        sol = torchdiffeq.odeint_adjoint(
            self.mlp,
            state0,
            times,
            rtol=self.rtol,
            atol=self.atol,
            method=self.method.value,
        )
        return sol


@op("Neural ODE with MLP", weights=True)
def neural_ode_mlp(
    state_0,
    timestamps,
    *,
    method=ODEMethod.dopri5,
    relative_tolerance=1e-3,
    absolute_tolerance=1e-3,
    state_dimensions=1,
    mlp_layers=3,
    mlp_hidden_size=64,
    mlp_activation=ActivationTypes.ReLU,
):
    return ODEWithMLP(
        rtol=relative_tolerance,
        atol=absolute_tolerance,
        input_dim=state_dimensions,
        hidden_dim=mlp_hidden_size,
        num_layers=mlp_layers,
        activation_type=mlp_activation,
        method=method,
    )


@op("Attention", outputs=["outputs", "weights"])
def attention(query, key, value, *, embed_dim=1024, num_heads=1, dropout=0.0):
    return torch.nn.MultiHeadAttention(embed_dim, num_heads, dropout=dropout, need_weights=True)


@op("LayerNorm", outputs=["outputs", "weights"])
def layernorm(x, *, normalized_shape=""):
    normalized_shape = [int(s.strip()) for s in normalized_shape.split(",")]
    return torch.nn.LayerNorm(normalized_shape)


@op("Dropout", outputs=["outputs", "weights"])
def dropout(x, *, p=0.0):
    return torch.nn.Dropout(p)


@op("Linear", weights=True)
<<<<<<< HEAD
def linear(x, *, in_channels: int, out_channels: int):
=======
def linear(x: torch.Tensor, *, output_dim=1024):
>>>>>>> af802087
    import torch_geometric.nn as pyg_nn

    return pyg_nn.Linear(in_channels, out_channels)


# @op("Mean pool")
# def mean_pool(x):
#     import torch_geometric.nn as pyg_nn

#     return pyg_nn.global_mean_pool


@op("Activation")
def activation(x, *, type: ActivationTypes = ActivationTypes.ReLU):
    return type.to_layer()


@op("Graph Convolution", weights=True)
def graph_conv(nodes, edges, *, in_channels: int, out_channels: int):
    import torch_geometric.nn as pyg_nn

    return pyg_nn.GCNConv(in_channels, out_channels)


class BundleHeteroConv(pyg_nn.HeteroConv):
    def __init__(
        self, convs: dict, node_names: list[str], relation_names: list[tuple[str, str, str]]
    ):
        self.convs_dict = convs
        self.node_names = node_names
        self.relation_names = relation_names
        super().__init__(convs, aggr="mean")

    def forward(self, *args):
        """Forward pass of the hetero convolution layer.

        Args:
            *args: A list of tensors, where the first `len(self.node_names)` tensors
                correspond to node features and the next `len(self.relation_names)` tensors
                correspond to edge indices for the respective relations.
        """
        assert len(args) == len(self.node_names) + len(self.relation_names), (
            f"Expected {len(self.node_names)} node tensors and {len(self.relation_names)} edge tensors, "
            f"but got {len(args)} total tensors."
        )
        x_dict = {name.strip(): tensor for name, tensor in zip(self.node_names, args)}
        edge_index_dict = dict(zip(self.relation_names, args[len(x_dict) :]))
        return super().forward(x_dict=x_dict, edge_index_dict=edge_index_dict)


@op(
    "HeteroConv",
    view="hetero_conv",
    weights=True,
    outputs=["x_dict"],
)
def hetero_conv(
    nodes: list[torch.Tensor],
    edges: list[torch.Tensor],
    *,
    node_names_str: str,
    relation_names_str: str,
    layers="[]",
):
    """Returns a :class:`~torch_geometric.nn.HeteroConv` layer."""

    import json

    if isinstance(layers, str):
        config = json.loads(layers or "[]")
    else:
        config = layers

    convs = {}
    for layer in config:
        relation = tuple(layer.get("relation", []))
        conv_type = layer.get("type", "GraphConv")
        params = layer.get("params", {})
        conv_cls = getattr(pyg_nn, conv_type)
        convs[relation] = conv_cls(**params, add_self_loops=False, concat=False)
    node_names = node_names_str.split(",") if node_names_str else []
    relation_names = relation_names_str.split(",") if relation_names_str else []
    relation_names = [tuple(r.strip().split("-")) for r in relation_names]
    return BundleHeteroConv(convs, node_names, relation_names)


@op("MSE loss")
def mse_loss(x, y):
    return torch.nn.functional.mse_loss


@op("Constant vector")
def constant_vector(*, value=0, size=1):
    return lambda _: torch.full((size,), value)


@op("Softmax")
def softmax(x, *, dim=1):
    return torch.nn.Softmax(dim=dim)


@op("Embedding", weights=True)
def embedding(x, *, num_embeddings: int, embedding_dim: int):
    return torch.nn.Embedding(num_embeddings, embedding_dim)


@op("Concatenate")
def concatenate(a, b):
    return lambda a, b: torch.concatenate(*torch.broadcast_tensors(a, b))


@op("Pick element by constant")
def pick_element_by_constant(x_dict: dict, *, key: str):
    """Returns the element at the specified index from the input tensor."""
    import torch.nn as nn

    class MyFunctionModule(nn.Module):
        def forward(self, x_dict):
            return x_dict.get(key)

    return MyFunctionModule()


reg(
    "Pick element by index",
    inputs=["x", "index"],
    outputs=["x_i"],
)
reg(
    "Take first n",
    inputs=["x"],
    outputs=["x"],
    params=[ops.Parameter.basic("n", 1, int)],
)
reg(
    "Drop first n",
    inputs=["x"],
    outputs=["x"],
    params=[ops.Parameter.basic("n", 1, int)],
)

reg("Triplet margin loss", inputs=["x", "x_pos", "x_neg"], outputs=["loss"])
reg("Cross-entropy loss", inputs=["x", "y"], outputs=["loss"])
reg(
    "Optimizer",
    inputs=["loss"],
    outputs=[],
    params=[
        P.options(
            "type",
            [
                "AdamW",
                "Adafactor",
                "Adagrad",
                "SGD",
                "Lion",
                "Paged AdamW",
                "Galore AdamW",
            ],
        ),
        P.basic("lr", 0.0001),
    ],
    color="green",
)

ops.register_passive_op(
    ENV,
    "Repeat",
    inputs=[ops.Input(name="input", position="top", type="tensor")],
    outputs=[ops.Output(name="output", position="bottom", type="tensor")],
    params=[
        ops.Parameter.basic("times", 1, int),
        ops.Parameter.basic("same_weights", False, bool),
    ],
)

ops.register_passive_op(
    ENV,
    "Recurrent chain",
    inputs=[ops.Input(name="input", position="top", type="tensor")],
    outputs=[ops.Output(name="output", position="bottom", type="tensor")],
    params=[],
)


def _set_handle_positions(op):
    op: ops.Op = op.__op__
    for v in op.outputs:
        v.position = ops.Position.TOP
    for v in op.inputs:
        v.position = ops.Position.BOTTOM


def _register_simple_pytorch_layer(func):
    op = ops.op(ENV, func.__name__.title())(lambda input: func)
    _set_handle_positions(op)


def _register_two_tensor_function(func):
    op = ops.op(ENV, func.__name__.title())(lambda a, b: func)
    _set_handle_positions(op)


SIMPLE_FUNCTIONS = [
    torch.sin,
    torch.cos,
    torch.log,
    torch.exp,
]
TWO_TENSOR_FUNCTIONS = [torch.multiply, torch.add, torch.subtract, pyg_nn.global_mean_pool]


for f in SIMPLE_FUNCTIONS:
    _register_simple_pytorch_layer(f)
for f in TWO_TENSOR_FUNCTIONS:
    _register_two_tensor_function(f)<|MERGE_RESOLUTION|>--- conflicted
+++ resolved
@@ -7,9 +7,6 @@
 import torch_geometric.nn as pyg_nn
 from .pytorch_core import op, reg, ENV
 
-<<<<<<< HEAD
-reg("Input: Bundle", outputs=["data"], params=[P.basic("name")], color="gray")
-=======
 
 class ActivationTypes(str, enum.Enum):
     ELU = "ELU"
@@ -40,7 +37,6 @@
     implicit_adams = "implicit_adams"
 
 
->>>>>>> af802087
 reg("Input: tensor", outputs=["output"], params=[P.basic("name")], color="gray")
 reg("Input: graph edges", outputs=["edges"], params=[P.basic("name")], color="gray")
 reg("Input: sequential", outputs=["y"], params=[P.basic("name")], color="gray")
@@ -120,14 +116,10 @@
 
 
 @op("Linear", weights=True)
-<<<<<<< HEAD
-def linear(x, *, in_channels: int, out_channels: int):
-=======
 def linear(x: torch.Tensor, *, output_dim=1024):
->>>>>>> af802087
     import torch_geometric.nn as pyg_nn
 
-    return pyg_nn.Linear(in_channels, out_channels)
+    return pyg_nn.Linear(-1, output_dim)
 
 
 # @op("Mean pool")
