---
title: LynxKite 2000:MM
emoji: 🪁
colorFrom: purple
colorTo: gray
sdk: docker
app_port: 7860
---

# LynxKite 2000:MM Enterprise

LynxKite 2000:MM is a GPU-accelerated data science platform and a general tool for collaboratively edited workflows.

Features include:

- A web UI for building and executing data science workflows.
- An extensive toolbox of graph analytics operations powered by NVIDIA RAPIDS (CUDA).
- An integrated collaborative code editor makes it easy to add new operations.
- An environment for visually designing neural network model architectures.
- The infrastructure for easily creating other workflow design environments. See `lynxkite-pillow-example` for a simple example.

This is the next evolution of the classical [LynxKite](https://github.com/lynxkite/lynxkite).
The two tools offer similar functionality, but are not compatible.
This version runs on GPU clusters instead of Hadoop clusters.
It targets CUDA instead of Apache Spark. It is much more extensible.

<<<<<<< HEAD
## Structure

- `lynxkite-core`: Core types and utilities. Depend on this lightweight package if you are writing LynxKite plugins.
- `lynxkite-app`: The LynxKite web application. Install some plugins then run this to use LynxKite.
- `lynxkite-graph-analytics`: Graph analytics plugin. The classical LynxKite experience!
- `lynxkite-pillow`: A simple example plugin.
- `lynxkite-lynxscribe`: A plugin for building and running LynxScribe applications.
- `lynxkite-bio`: Bioinformatics additions for LynxKite Graph Analytics.
- `docs`: User-facing documentation. It's shared between all packages.

## Development

Install everything like this:

```bash
uv venv
source .venv/bin/activate
uvx pre-commit install
# The [dev] tag is only needed if you intend on running tests
uv pip install -e lynxkite-core/[dev] -e lynxkite-app/[dev] -e lynxkite-graph-analytics/[dev] -e lynxkite-bio -e lynxkite-lynxscribe/ -e lynxkite-pillow-example/
```

This also builds the frontend, hopefully very quickly. To run it:
=======
## Installation
>>>>>>> 95b5494e

```bash
pip install lynxkite lynxkite-graph-analytics
```

## Getting started

- [Online demo](https://lynx-analytics-lynxkite.hf.space/)
- [Quickstart](https://lynxkite.github.io/lynxkite-2000/guides/quickstart/)
- [Contributing](https://lynxkite.github.io/lynxkite-2000/contributing/)

## License

LynxKite 2000:MM Enterprise is built on top of the open-source [LynxKite 2000:MM](https://github.com/lynxkite/lynxkite-2000).

Inquire with [Lynx Analytics](https://www.lynxanalytics.com/) for the licensing of this repository.<|MERGE_RESOLUTION|>--- conflicted
+++ resolved
@@ -17,40 +17,14 @@
 - An extensive toolbox of graph analytics operations powered by NVIDIA RAPIDS (CUDA).
 - An integrated collaborative code editor makes it easy to add new operations.
 - An environment for visually designing neural network model architectures.
-- The infrastructure for easily creating other workflow design environments. See `lynxkite-pillow-example` for a simple example.
+- The infrastructure for easily creating other workflow design environments. See `lynxkite-pillow-example` for a simple
+  example.
 
-This is the next evolution of the classical [LynxKite](https://github.com/lynxkite/lynxkite).
-The two tools offer similar functionality, but are not compatible.
-This version runs on GPU clusters instead of Hadoop clusters.
-It targets CUDA instead of Apache Spark. It is much more extensible.
+This is the next evolution of the classical [LynxKite](https://github.com/lynxkite/lynxkite). The two tools offer
+similar functionality, but are not compatible. This version runs on GPU clusters instead of Hadoop clusters. It targets
+CUDA instead of Apache Spark. It is much more extensible.
 
-<<<<<<< HEAD
-## Structure
-
-- `lynxkite-core`: Core types and utilities. Depend on this lightweight package if you are writing LynxKite plugins.
-- `lynxkite-app`: The LynxKite web application. Install some plugins then run this to use LynxKite.
-- `lynxkite-graph-analytics`: Graph analytics plugin. The classical LynxKite experience!
-- `lynxkite-pillow`: A simple example plugin.
-- `lynxkite-lynxscribe`: A plugin for building and running LynxScribe applications.
-- `lynxkite-bio`: Bioinformatics additions for LynxKite Graph Analytics.
-- `docs`: User-facing documentation. It's shared between all packages.
-
-## Development
-
-Install everything like this:
-
-```bash
-uv venv
-source .venv/bin/activate
-uvx pre-commit install
-# The [dev] tag is only needed if you intend on running tests
-uv pip install -e lynxkite-core/[dev] -e lynxkite-app/[dev] -e lynxkite-graph-analytics/[dev] -e lynxkite-bio -e lynxkite-lynxscribe/ -e lynxkite-pillow-example/
-```
-
-This also builds the frontend, hopefully very quickly. To run it:
-=======
 ## Installation
->>>>>>> 95b5494e
 
 ```bash
 pip install lynxkite lynxkite-graph-analytics
@@ -64,6 +38,7 @@
 
 ## License
 
-LynxKite 2000:MM Enterprise is built on top of the open-source [LynxKite 2000:MM](https://github.com/lynxkite/lynxkite-2000).
+LynxKite 2000:MM Enterprise is built on top of the open-source
+[LynxKite 2000:MM](https://github.com/lynxkite/lynxkite-2000).
 
 Inquire with [Lynx Analytics](https://www.lynxanalytics.com/) for the licensing of this repository.