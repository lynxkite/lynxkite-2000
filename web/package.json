{
  "name": "vite-svelte-flow-template",
  "private": true,
  "version": "0.0.0",
  "type": "module",
  "scripts": {
    "dev": "vite",
    "build": "vite build",
    "preview": "vite preview",
    "check": "svelte-check --tsconfig ./tsconfig.json"
  },
  "devDependencies": {
<<<<<<< HEAD
    "@sveltejs/vite-plugin-svelte": "3.1.2",
    "@syncedstore/core": "0.6.0",
    "@syncedstore/svelte": "0.6.0",
    "@tsconfig/svelte": "5.0.4",
    "sass": "1.79.5",
    "svelte": "4.2.19",
    "svelte-check": "4.0.5",
    "tslib": "2.7.0",
    "typescript": "5.6.3",
    "unplugin-icons": "0.19.3",
    "vite": "5.4.9",
    "y-websocket": "2.0.4"
=======
    "@sveltejs/vite-plugin-svelte": "^3.0.2",
    "@tsconfig/svelte": "^5.0.4",
    "sass": "^1.77.2",
    "svelte": "^4.2.12",
    "svelte-check": "^3.6.9",
    "svelte-markdown": "^0.4.1",
    "tslib": "^2.6.2",
    "typescript": "^5.4.4",
    "unplugin-icons": "^0.18.5",
    "vite": "^5.2.8"
>>>>>>> 54587667
  },
  "dependencies": {
    "@iconify-json/tabler": "1.2.5",
    "@popperjs/core": "2.11.8",
    "@sveltestack/svelte-query": "1.6.0",
    "@xyflow/svelte": "0.1.21",
    "bootstrap": "5.3.3",
    "echarts": "5.5.1",
    "fuse.js": "7.0.0",
    "svelte-echarts": "^1.0.0-rc3"
  }
}<|MERGE_RESOLUTION|>--- conflicted
+++ resolved
@@ -10,7 +10,6 @@
     "check": "svelte-check --tsconfig ./tsconfig.json"
   },
   "devDependencies": {
-<<<<<<< HEAD
     "@sveltejs/vite-plugin-svelte": "3.1.2",
     "@syncedstore/core": "0.6.0",
     "@syncedstore/svelte": "0.6.0",
@@ -18,23 +17,12 @@
     "sass": "1.79.5",
     "svelte": "4.2.19",
     "svelte-check": "4.0.5",
+    "svelte-markdown": "^0.4.1",
     "tslib": "2.7.0",
     "typescript": "5.6.3",
     "unplugin-icons": "0.19.3",
     "vite": "5.4.9",
     "y-websocket": "2.0.4"
-=======
-    "@sveltejs/vite-plugin-svelte": "^3.0.2",
-    "@tsconfig/svelte": "^5.0.4",
-    "sass": "^1.77.2",
-    "svelte": "^4.2.12",
-    "svelte-check": "^3.6.9",
-    "svelte-markdown": "^0.4.1",
-    "tslib": "^2.6.2",
-    "typescript": "^5.4.4",
-    "unplugin-icons": "^0.18.5",
-    "vite": "^5.2.8"
->>>>>>> 54587667
   },
   "dependencies": {
     "@iconify-json/tabler": "1.2.5",
