--- conflicted
+++ resolved
@@ -707,15 +707,9 @@
             proOptions={{ hideAttribution: true }}
             maxZoom={10}
             minZoom={0.2}
-<<<<<<< HEAD
             zoomOnScroll={true}
             panOnScroll={false}
-            panOnDrag={false}
-=======
-            zoomOnScroll={false}
-            panOnScroll={true}
             panOnDrag={[1]}
->>>>>>> 83ac4f7a
             selectionOnDrag={true}
             preventScrolling={true}
             defaultEdgeOptions={{
@@ -728,8 +722,6 @@
             }}
             fitViewOptions={{ maxZoom: 1 }}
           >
-<<<<<<< HEAD
-=======
             <Background
               variant={BackgroundVariant.Dots}
               gap={40}
@@ -738,8 +730,6 @@
               bgColor="#fafafa"
               offset={3}
             />
-            <Controls />
->>>>>>> 83ac4f7a
             {nodeSearchSettings && categoryHierarchy && (
               <NodeSearch
                 pos={nodeSearchSettings.pos}
