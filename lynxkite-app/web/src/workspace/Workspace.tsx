// The LynxKite workspace editor.

import { getYjsDoc, syncedStore } from "@syncedstore/core";
import {
  applyEdgeChanges,
  applyNodeChanges,
  Background,
<<<<<<< HEAD
  BackgroundVariant,
=======
>>>>>>> 128e319d
  type Connection,
  Controls,
  type Edge,
  MarkerType,
  type Node,
  ReactFlow,
  ReactFlowProvider,
  useReactFlow,
  useUpdateNodeInternals,
  type XYPosition,
} from "@xyflow/react";
import axios from "axios";
import { type MouseEvent, useCallback, useEffect, useMemo, useRef, useState } from "react";
import { Link } from "react-router";
import useSWR, { type Fetcher } from "swr";
import { WebsocketProvider } from "y-websocket";
// @ts-expect-error
import Backspace from "~icons/tabler/backspace.jsx";
// @ts-expect-error
import UngroupIcon from "~icons/tabler/library-minus.jsx";
// @ts-expect-error
import GroupIcon from "~icons/tabler/library-plus.jsx";
// @ts-expect-error
import Pause from "~icons/tabler/player-pause.jsx";
// @ts-expect-error
import Play from "~icons/tabler/player-play.jsx";
// @ts-expect-error
import Restart from "~icons/tabler/rotate-clockwise.jsx";
// @ts-expect-error
import Close from "~icons/tabler/x.jsx";
import type { WorkspaceNode, Workspace as WorkspaceType } from "../apiTypes.ts";
import favicon from "../assets/favicon.ico";
import { usePath } from "../common.ts";
import Tooltip from "../Tooltip.tsx";
// import NodeWithTableView from './NodeWithTableView';
import EnvironmentSelector from "./EnvironmentSelector";
import LynxKiteEdge from "./LynxKiteEdge.tsx";
import { LynxKiteState } from "./LynxKiteState";
import NodeSearch, { buildCategoryHierarchy, type Catalogs, type OpsOp } from "./NodeSearch.tsx";
import NodeWithGraphCreationView from "./nodes/GraphCreationNode.tsx";
import Group from "./nodes/Group.tsx";
import NodeWithComment from "./nodes/NodeWithComment.tsx";
import NodeWithGradio from "./nodes/NodeWithGradio.tsx";
import NodeWithImage from "./nodes/NodeWithImage.tsx";
import NodeWithMolecule from "./nodes/NodeWithMolecule.tsx";
import NodeWithParams from "./nodes/NodeWithParams";
import NodeWithTableView from "./nodes/NodeWithTableView.tsx";
import NodeWithVisualization from "./nodes/NodeWithVisualization.tsx";

export default function Workspace(props: any) {
  return (
    <ReactFlowProvider>
      <LynxKiteFlow {...props} />
    </ReactFlowProvider>
  );
}

function LynxKiteFlow() {
  const updateNodeInternals = useUpdateNodeInternals();
  const reactFlow = useReactFlow();
  const reactFlowContainer = useRef<HTMLDivElement>(null);
  const [nodes, setNodes] = useState([] as Node[]);
  const [edges, setEdges] = useState([] as Edge[]);
  const [isShiftPressed, setIsShiftPressed] = useState(false);
  const path = usePath().replace(/^[/]edit[/]/, "");
  const shortPath = path!
    .split("/")
    .pop()!
    .replace(/[.]lynxkite[.]json$/, "");
  const [state, setState] = useState({ workspace: {} as WorkspaceType });
  const [message, setMessage] = useState(null as string | null);
  const [pausedUIState, setPausedUIState] = useState(false);
  useEffect(() => {
    const state = syncedStore({ workspace: {} as WorkspaceType });
    setState(state);
    const doc = getYjsDoc(state);
    const proto = location.protocol === "https:" ? "wss:" : "ws:";
    const encodedPath = path!
      .split("/")
      .map((segment) => encodeURIComponent(segment))
      .join("/");
    const wsProvider = new WebsocketProvider(
      `${proto}//${location.host}/ws/crdt`,
      encodedPath,
      doc,
    );
    if (state.workspace && typeof state.workspace.paused === "undefined") {
      state.workspace.paused = false;
    }
    const onChange = (_update: any, origin: any, _doc: any, _tr: any) => {
      if (origin === wsProvider) {
        // An update from the CRDT. Apply it to the local state.
        // This is only necessary because ReactFlow keeps secret internal copies of our stuff.
        if (!state.workspace) return;
        if (!state.workspace.nodes) return;
        if (!state.workspace.edges) return;
        for (const n of state.workspace.nodes) {
          if (n.type !== "node_group" && n.dragHandle !== ".drag-handle") {
            n.dragHandle = ".drag-handle";
          }
        }
        const nodes = reactFlow.getNodes();
        const selection = nodes.filter((n) => n.selected).map((n) => n.id);
        const newNodes = state.workspace.nodes.map((n) =>
          selection.includes(n.id) ? { ...n, selected: true } : n,
        );
        setNodes([...newNodes] as Node[]);
        setEdges([...state.workspace.edges] as Edge[]);
        for (const node of state.workspace.nodes) {
          // Make sure the internal copies are updated.
          updateNodeInternals(node.id);
        }
        setPausedUIState(state.workspace.paused || false);
      }
    };
    doc.on("update", onChange);
    return () => {
      doc.destroy();
      wsProvider.destroy();
    };
  }, [path, updateNodeInternals]);

  // Track Shift key state
  useEffect(() => {
    function handleKeyDown(event: KeyboardEvent): void {
      if (event.key === "Shift") {
        setIsShiftPressed(true);
      }
    }

    function handleKeyUp(event: KeyboardEvent): void {
      if (event.key === "Shift") {
        setIsShiftPressed(false);
      }
    }

    document.addEventListener("keydown", handleKeyDown);
    document.addEventListener("keyup", handleKeyUp);

    return () => {
      document.removeEventListener("keydown", handleKeyDown);
      document.removeEventListener("keyup", handleKeyUp);
    };
  }, []);

  const onNodesChange = useCallback(
    (changes: any[]) => {
      // Grid size for snapping
      const GRID_SIZE = 40;

      const snapToGrid = (position: { x: number; y: number }) => ({
        x: Math.round(position.x / GRID_SIZE) * GRID_SIZE,
        y: Math.round(position.y / GRID_SIZE) * GRID_SIZE,
      });

      const snapDimensionsToGrid = (
        dimensions: { width: number; height: number },
        nodePosition: { x: number; y: number },
      ) => {
        // Calculate where the bottom-right corner should be
        const rightEdge = nodePosition.x + dimensions.width;
        const bottomEdge = nodePosition.y + dimensions.height;

        // Snap the bottom-right corner to grid
        const snappedRightEdge = Math.round(rightEdge / GRID_SIZE) * GRID_SIZE;
        const snappedBottomEdge = Math.round(bottomEdge / GRID_SIZE) * GRID_SIZE;

        // Calculate new dimensions based on snapped edges
        return {
          width: Math.max(GRID_SIZE, snappedRightEdge - nodePosition.x),
          height: Math.max(GRID_SIZE, snappedBottomEdge - nodePosition.y),
        };
      };

      changes = changes.map((ch) => {
        if (
          ch.type === "position" &&
          !Number.isNaN(ch.position.x) &&
          !Number.isNaN(ch.position.y) &&
          isShiftPressed
        ) {
          // Snap to grid when Shift is pressed
          return {
            ...ch,
            position: snapToGrid(ch.position),
          };
        } else if (
          ch.type === "dimensions" &&
          ch.dimensions &&
          !Number.isNaN(ch.dimensions.width) &&
          !Number.isNaN(ch.dimensions.height) &&
          isShiftPressed
        ) {
          // Find the node to get its position
          const node = nodes.find((n) => n.id === ch.id);
          if (node) {
            // Snap dimensions to grid when Shift is pressed
            return {
              ...ch,
              dimensions: snapDimensionsToGrid(ch.dimensions, node.position),
            };
          }
        }
        return ch;
      });

      // An update from the UI. Apply it to the local state...
      setNodes((nds) => applyNodeChanges(changes, nds));
      // ...and to the CRDT state. (Which could be the same, except for ReactFlow's internal copies.)
      const wnodes = state.workspace?.nodes;
      if (!wnodes) return;

      for (const ch of changes) {
        const nodeIndex = wnodes.findIndex((n) => n.id === ch.id);
        if (nodeIndex === -1) continue;
        const node = wnodes[nodeIndex];
        if (!node) continue;
        // Position events sometimes come with NaN values. Ignore them.
        if (
          ch.type === "position" &&
          !Number.isNaN(ch.position.x) &&
          !Number.isNaN(ch.position.y)
        ) {
          getYjsDoc(state).transact(() => {
            node.position.x = ch.position.x;
            node.position.y = ch.position.y;
          });
          // Update edge positions.
          updateNodeInternals(ch.id);
        } else if (ch.type === "select") {
        } else if (ch.type === "dimensions") {
          getYjsDoc(state).transact(() => {
            node.width = ch.dimensions.width;
            node.height = ch.dimensions.height;
          });
          // Update edge positions when node size changes.
          updateNodeInternals(ch.id);
        } else if (ch.type === "remove") {
          wnodes.splice(nodeIndex, 1);
        } else if (ch.type === "replace") {
          // Ideally we would only update the parameter that changed. But ReactFlow does not give us that detail.
          getYjsDoc(state).transact(() => {
            if (node.data.collapsed !== ch.item.data.collapsed) {
              node.data.collapsed = ch.item.data.collapsed;
              // Update edge positions when node collapses/expands.
              setTimeout(() => updateNodeInternals(ch.id), 0);
            }
            if (node.data.expanded_height !== ch.item.data.expanded_height) {
              node.data.expanded_height = ch.item.data.expanded_height;
            }
            if (node.data.__execution_delay !== ch.item.data.__execution_delay) {
              node.data.__execution_delay = ch.item.data.__execution_delay;
            }
            for (const [key, value] of Object.entries(ch.item.data.params)) {
              if (node.data.params[key] !== value) {
                node.data.params[key] = value;
              }
            }
          });
        } else {
          console.log("Unknown node change", ch);
        }
      }
    },
    [state, updateNodeInternals, isShiftPressed],
  );
  const onEdgesChange = useCallback(
    (changes: any[]) => {
      setEdges((eds) => applyEdgeChanges(changes, eds));
      const wedges = state.workspace?.edges;
      if (!wedges) return;
      for (const ch of changes) {
        const edgeIndex = wedges.findIndex((e) => e.id === ch.id);
        if (ch.type === "remove") {
          wedges.splice(edgeIndex, 1);
        } else if (ch.type === "select") {
        } else {
          console.log("Unknown edge change", ch);
        }
      }
    },
    [state],
  );

  const fetcher: Fetcher<Catalogs> = (resource: string, init?: RequestInit) =>
    fetch(resource, init).then((res) => res.json());
  const encodedPathForAPI = path!
    .split("/")
    .map((segment) => encodeURIComponent(segment))
    .join("/");
  const catalog = useSWR(`/api/catalog?workspace=${encodedPathForAPI}`, fetcher);
  const categoryHierarchy = useMemo(() => {
    if (!catalog.data || !state.workspace.env) return undefined;
    return buildCategoryHierarchy(catalog.data[state.workspace.env]);
  }, [catalog.data, state.workspace.env]);
  const [suppressSearchUntil, setSuppressSearchUntil] = useState(0);
  const [nodeSearchSettings, setNodeSearchSettings] = useState(
    undefined as
      | {
          pos: XYPosition;
        }
      | undefined,
  );
  const nodeTypes = useMemo(
    () => ({
      basic: NodeWithParams,
      visualization: NodeWithVisualization,
      image: NodeWithImage,
      table_view: NodeWithTableView,
      service: NodeWithTableView,
      gradio: NodeWithGradio,
      graph_creation_view: NodeWithGraphCreationView,
      molecule: NodeWithMolecule,
      comment: NodeWithComment,
      node_group: Group,
    }),
    [],
  );
  const edgeTypes = useMemo(
    () => ({
      default: LynxKiteEdge,
    }),
    [],
  );

  // Global keyboard shortcuts.
  useEffect(() => {
    const handleKeyDown = (event: KeyboardEvent) => {
      // Show the node search dialog on "/".
      if (nodeSearchSettings || isTypingInFormElement()) return;
      if (event.key === "/" && categoryHierarchy) {
        event.preventDefault();
        setNodeSearchSettings({
          pos: getBestPosition(),
        });
      } else if (event.key === "r") {
        event.preventDefault();
        executeWorkspace();
      }
    };
    // TODO: Switch to keydown once https://github.com/xyflow/xyflow/pull/5055 is merged.
    document.addEventListener("keyup", handleKeyDown);
    return () => {
      document.removeEventListener("keyup", handleKeyDown);
    };
  }, [categoryHierarchy, nodeSearchSettings]);

  function getBestPosition() {
    const W = reactFlowContainer.current!.clientWidth;
    const H = reactFlowContainer.current!.clientHeight;
    const w = 200;
    const h = 200;
    const SPEED = 20;
    const GAP = 50;
    const pos = { x: 100, y: 100 };
    while (pos.y < H) {
      // Find a position that is not occupied by a node.
      const fpos = reactFlow.screenToFlowPosition(pos);
      const occupied = state.workspace.nodes!.some((n) => {
        const np = n.position;
        return (
          np.x < fpos.x + w + GAP &&
          np.x + (n.width ?? 0) + GAP > fpos.x &&
          np.y < fpos.y + h + GAP &&
          np.y + (n.height ?? 0) + GAP > fpos.y
        );
      });
      if (!occupied) {
        return pos;
      }
      // Move the position to the right and down until we find a free spot.
      pos.x += SPEED;
      if (pos.x + w > W) {
        pos.x = 100;
        pos.y += SPEED;
      }
    }
    return { x: 100, y: 100 };
  }

  function isTypingInFormElement() {
    const activeElement = document.activeElement;
    return (
      activeElement &&
      (activeElement.tagName === "INPUT" ||
        activeElement.tagName === "TEXTAREA" ||
        (activeElement as HTMLElement).isContentEditable)
    );
  }

  const closeNodeSearch = useCallback(() => {
    setNodeSearchSettings(undefined);
    setSuppressSearchUntil(Date.now() + 200);
  }, []);
  const toggleNodeSearch = useCallback(
    (event: MouseEvent) => {
      if (!categoryHierarchy) return;
      if (suppressSearchUntil > Date.now()) return;
      if (nodeSearchSettings) {
        closeNodeSearch();
        return;
      }
      event.preventDefault();
      setNodeSearchSettings({
        pos: { x: event.clientX, y: event.clientY },
      });
    },
    [categoryHierarchy, state, nodeSearchSettings, suppressSearchUntil, closeNodeSearch],
  );
  function findFreeId(prefix: string) {
    let i = 1;
    let id = `${prefix} ${i}`;
    const used = new Set(state.workspace.nodes!.map((n) => n.id));
    while (used.has(id)) {
      i += 1;
      id = `${prefix} ${i}`;
    }
    return id;
  }
  function addNode(node: Partial<WorkspaceNode>) {
    state.workspace.nodes!.push(node as WorkspaceNode);
    setNodes([...nodes, node as Node]);
  }
  function nodeFromMeta(meta: OpsOp): Partial<WorkspaceNode> {
    const node: Partial<WorkspaceNode> = {
      type: meta.type,
      height: 200,
      data: {
        // @ts-expect-error (meta is passed as a black box through CRDT)
        meta: { value: meta },
        title: meta.name,
        op_id: meta.id,
        params: Object.fromEntries(meta.params.map((p) => [p.name, p.default])),
      },
    };
    return node;
  }
  const addNodeFromSearch = useCallback(
    (meta: OpsOp) => {
      const node = nodeFromMeta(meta);
      const nss = nodeSearchSettings!;
      node.position = reactFlow.screenToFlowPosition({
        x: nss.pos.x,
        y: nss.pos.y,
      });
      node.id = findFreeId(node.data!.title);
      addNode(node);
      closeNodeSearch();
    },
    [nodeSearchSettings, state, reactFlow, nodes, closeNodeSearch],
  );

  const onConnect = useCallback(
    (connection: Connection) => {
      setSuppressSearchUntil(Date.now() + 200);
      const edge = {
        id: `${connection.source} ${connection.sourceHandle} ${connection.target} ${connection.targetHandle}`,
        source: connection.source,
        sourceHandle: connection.sourceHandle!,
        target: connection.target,
        targetHandle: connection.targetHandle!,
      };
      state.workspace.edges!.push(edge);
      setEdges((oldEdges) => [...oldEdges, edge]);
    },
    [state],
  );
  const parentDir = path!.split("/").slice(0, -1).join("/");
  function onDragOver(e: React.DragEvent<HTMLDivElement>) {
    e.stopPropagation();
    e.preventDefault();
  }
  async function onDrop(e: React.DragEvent<HTMLDivElement>) {
    e.stopPropagation();
    e.preventDefault();
    const file = e.dataTransfer.files[0];
    const formData = new FormData();
    formData.append("file", file);
    try {
      await axios.post("/api/upload", formData, {
        onUploadProgress: (progressEvent) => {
          const percentCompleted = Math.round((100 * progressEvent.loaded) / progressEvent.total!);
          if (percentCompleted === 100) setMessage("Processing file...");
          else setMessage(`Uploading ${percentCompleted}%`);
        },
      });
      setMessage(null);
      const cat = catalog.data![state.workspace.env!];
      const node = nodeFromMeta(cat["Import file"]);
      node.id = findFreeId(node.data!.title);
      node.position = reactFlow.screenToFlowPosition({
        x: e.clientX,
        y: e.clientY,
      });
      node.data!.params.file_path = `uploads/${file.name}`;
      if (file.name.includes(".csv")) {
        node.data!.params.file_format = "csv";
      } else if (file.name.includes(".parquet")) {
        node.data!.params.file_format = "parquet";
      } else if (file.name.includes(".json")) {
        node.data!.params.file_format = "json";
      } else if (file.name.includes(".xls")) {
        node.data!.params.file_format = "excel";
      }
      addNode(node);
    } catch (error) {
      setMessage("File upload failed.");
      console.error("File upload failed.", error);
    }
  }
  async function executeWorkspace() {
    const response = await axios.post(`/api/execute_workspace?name=${encodeURIComponent(path)}`);
    if (response.status !== 200) {
      setMessage("Workspace execution failed.");
    }
  }
  function togglePause() {
    state.workspace.paused = !state.workspace.paused;
    setPausedUIState(state.workspace.paused);
  }
  function deleteSelection() {
    const selectedNodes = nodes.filter((n) => n.selected);
    const selectedEdges = edges.filter((e) => e.selected);
    reactFlow.deleteElements({ nodes: selectedNodes, edges: selectedEdges });
  }
  function groupSelection() {
    const selectedNodes = nodes.filter((n) => n.selected && !n.parentId);
    const groupNode = {
      id: findFreeId("Group"),
      type: "node_group",
      position: { x: 0, y: 0 },
      width: 0,
      height: 0,
      data: { title: "Group", params: {} },
    };
    let top = Number.POSITIVE_INFINITY;
    let left = Number.POSITIVE_INFINITY;
    let bottom = Number.NEGATIVE_INFINITY;
    let right = Number.NEGATIVE_INFINITY;
    const PAD = 10;
    for (const node of selectedNodes) {
      if (node.position.y - PAD < top) top = node.position.y - PAD;
      if (node.position.x - PAD < left) left = node.position.x - PAD;
      if (node.position.y + PAD + node.height! > bottom)
        bottom = node.position.y + PAD + node.height!;
      if (node.position.x + PAD + node.width! > right) right = node.position.x + PAD + node.width!;
    }
    groupNode.position = {
      x: left,
      y: top,
    };
    groupNode.width = right - left;
    groupNode.height = bottom - top;
    setNodes([
      { ...(groupNode as Node), selected: true },
      ...nodes.map((n) =>
        n.selected
          ? {
              ...n,
              position: { x: n.position.x - left, y: n.position.y - top },
              parentId: groupNode.id,
              extent: "parent" as const,
              selected: false,
            }
          : n,
      ),
    ]);
    getYjsDoc(state).transact(() => {
      state.workspace.nodes!.unshift(groupNode as WorkspaceNode);
      const selectedNodeIds = new Set(selectedNodes.map((n) => n.id));
      for (const node of state.workspace.nodes!) {
        if (selectedNodeIds.has(node.id)) {
          node.position.x -= left;
          node.position.y -= top;
          node.parentId = groupNode.id;
          node.extent = "parent";
          node.selected = false;
        }
      }
    });
  }
  function ungroupSelection() {
    const groups = Object.fromEntries(
      nodes
        .filter((n) => n.selected && n.type === "node_group" && !n.parentId)
        .map((n) => [n.id, n]),
    );
    setNodes(
      nodes
        .filter((n) => !groups[n.id])
        .map((n) => {
          const g = groups[n.parentId!];
          if (!g) return n;
          return {
            ...n,
            position: {
              x: n.position.x + g.position.x,
              y: n.position.y + g.position.y,
            },
            parentId: undefined,
            extent: undefined,
            selected: true,
          };
        }),
    );
    getYjsDoc(state).transact(() => {
      const wnodes = state.workspace.nodes!;
      for (const node of state.workspace.nodes!) {
        const g = groups[node.parentId as string];
        if (!g) continue;
        node.position.x += g.position.x;
        node.position.y += g.position.y;
        node.parentId = undefined;
        node.extent = undefined;
      }
      for (const groupId in groups) {
        const groupIdx = wnodes.findIndex((n) => n.id === groupId);
        wnodes.splice(groupIdx, 1);
      }
    });
  }
  const areMultipleNodesSelected = nodes.filter((n) => n.selected).length > 1;
  const isAnyGroupSelected = nodes.some((n) => n.selected && n.type === "node_group");
  return (
    <div className="workspace">
      <div className="top-bar bg-neutral">
        <Link className="logo" to="/">
          <img alt="" src={favicon} />
        </Link>
        <div className="ws-name">{shortPath}</div>
        <title>{shortPath}</title>
        <EnvironmentSelector
          options={Object.keys(catalog.data || {})}
          value={state.workspace.env!}
          onChange={(env) => {
            state.workspace.env = env;
          }}
        />
        <div className="tools text-secondary">
          {areMultipleNodesSelected && (
            <Tooltip doc="Group selected nodes">
              <button className="btn btn-link" onClick={groupSelection}>
                <GroupIcon />
              </button>
            </Tooltip>
          )}
          {isAnyGroupSelected && (
            <Tooltip doc="Ungroup selected nodes">
              <button className="btn btn-link" onClick={ungroupSelection}>
                <UngroupIcon />
              </button>
            </Tooltip>
          )}
          <Tooltip doc="Delete selected nodes and edges">
            <button className="btn btn-link" onClick={deleteSelection}>
              <Backspace />
            </button>
          </Tooltip>
          <Tooltip doc={pausedUIState ? "Resume automatic execution" : "Pause automatic execution"}>
            <button className="btn btn-link" onClick={togglePause}>
              {pausedUIState ? <Play /> : <Pause />}
            </button>
          </Tooltip>
          <Tooltip doc="Re-run the workspace">
            <button className="btn btn-link" onClick={executeWorkspace}>
              <Restart />
            </button>
          </Tooltip>
          <Tooltip doc="Close workspace">
            <Link
              className="btn btn-link"
              to={`/dir/${parentDir
                .split("/")
                .map((segment) => encodeURIComponent(segment))
                .join("/")}`}
              aria-label="close"
            >
              <Close />
            </Link>
          </Tooltip>
        </div>
      </div>
      <div
        style={{ height: "100%", width: "100vw" }}
        onDragOver={onDragOver}
        onDrop={onDrop}
        ref={reactFlowContainer}
      >
        <LynxKiteState.Provider value={state}>
          <ReactFlow
            nodes={nodes}
            edges={edges}
            nodeTypes={nodeTypes}
            edgeTypes={edgeTypes}
            fitView
            onNodesChange={onNodesChange}
            onEdgesChange={onEdgesChange}
            onPaneClick={toggleNodeSearch}
            onConnect={onConnect}
            proOptions={{ hideAttribution: true }}
            maxZoom={10}
            minZoom={0.2}
            zoomOnScroll={false}
            panOnScroll={true}
            panOnDrag={[1]}
            selectionOnDrag={true}
            panOnScrollSpeed={1}
            preventScrolling={false}
            defaultEdgeOptions={{
              markerEnd: {
                type: MarkerType.ArrowClosed,
                color: "#888",
                width: 15,
                height: 15,
              },
            }}
            fitViewOptions={{ maxZoom: 1 }}
          >
<<<<<<< HEAD
            <Background
              variant={BackgroundVariant.Dots}
              gap={40}
              size={6}
              color="#f0f0f0"
              bgColor="#fafafa"
              offset={3}
            />
=======
            <Background size={6} gap={40} color="#f0f0f0" bgColor="#fafafa" />
>>>>>>> 128e319d
            <Controls />
            {nodeSearchSettings && categoryHierarchy && (
              <NodeSearch
                pos={nodeSearchSettings.pos}
                categoryHierarchy={categoryHierarchy}
                onCancel={closeNodeSearch}
                onAdd={addNodeFromSearch}
              />
            )}
          </ReactFlow>
        </LynxKiteState.Provider>
        {message && (
          <div className="workspace-message">
            <span className="close" onClick={() => setMessage(null)}>
              <Close />
            </span>
            {message}
          </div>
        )}
      </div>
    </div>
  );
}<|MERGE_RESOLUTION|>--- conflicted
+++ resolved
@@ -5,10 +5,7 @@
   applyEdgeChanges,
   applyNodeChanges,
   Background,
-<<<<<<< HEAD
   BackgroundVariant,
-=======
->>>>>>> 128e319d
   type Connection,
   Controls,
   type Edge,
@@ -727,7 +724,6 @@
             }}
             fitViewOptions={{ maxZoom: 1 }}
           >
-<<<<<<< HEAD
             <Background
               variant={BackgroundVariant.Dots}
               gap={40}
@@ -736,9 +732,6 @@
               bgColor="#fafafa"
               offset={3}
             />
-=======
-            <Background size={6} gap={40} color="#f0f0f0" bgColor="#fafafa" />
->>>>>>> 128e319d
             <Controls />
             {nodeSearchSettings && categoryHierarchy && (
               <NodeSearch
