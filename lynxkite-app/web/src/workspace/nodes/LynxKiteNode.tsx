--- conflicted
+++ resolved
@@ -139,11 +139,7 @@
   }
   return (
     <div
-<<<<<<< HEAD
-      className={`node-container ${expanded ? "expanded" : "collapsed"}`}
-=======
-      className={`node-container ${data.collapsed ? "collapsed" : "expanded"} ${props.parentId ? "in-group" : ""}`}
->>>>>>> 42ec1a97
+      className={`node-container ${data.collapsed ? "collapsed" : "expanded"}`}
       style={{
         width: props.width || 200,
         height: data.collapsed ? undefined : height,
