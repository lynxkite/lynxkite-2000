// @ts-ignore
import ArrowsHorizontal from "~icons/tabler/arrows-horizontal.jsx";
// @ts-ignore
import Help from "~icons/tabler/question-mark.jsx";
import Tooltip from "../../Tooltip";
import ModelMapping from "./ModelMappingParameter";
import NodeGroupParameter from "./NodeGroupParameter";
import ParameterInput from "./ParameterInput";

const BOOLEAN = "<class 'bool'>";
const MODEL_TRAINING_INPUT_MAPPING =
  "<class 'lynxkite_graph_analytics.ml_ops.ModelTrainingInputMapping'>";
const MODEL_INFERENCE_INPUT_MAPPING =
  "<class 'lynxkite_graph_analytics.ml_ops.ModelInferenceInputMapping'>";
const MODEL_OUTPUT_MAPPING = "<class 'lynxkite_graph_analytics.ml_ops.ModelOutputMapping'>";
const ATRIBUTE_BASED_BATCHING_MAPPING =
  "<class 'lynxkite_graph_analytics.ml_ops.AttributeBasedBatchingMapping'>";
const STRING_TRIPLE = "tuple[str, str, str]";

function ParamName({ name, doc }: { name: string; doc: string }) {
  const help = doc && (
    <Tooltip doc={doc} width={200}>
      <Help />
    </Tooltip>
  );
  return (
    <div className="param-name-row">
      <span className="param-name bg-base-200">{name.replace(/_/g, " ")}</span>
      {help}
    </div>
  );
}

<<<<<<< HEAD
function Input({
  value,
  onChange,
  inputRef,
}: {
  value: string;
  onChange: (value: string, options?: { delay: number }) => void;
  inputRef?: React.Ref<HTMLInputElement>;
}) {
  return (
    <input
      className="input input-bordered w-full"
      ref={inputRef}
      value={value ?? ""}
      onChange={(evt) => onChange(evt.currentTarget.value, { delay: 2 })}
      onBlur={(evt) => onChange(evt.currentTarget.value, { delay: 0 })}
      onKeyDown={(evt) => evt.code === "Enter" && onChange(evt.currentTarget.value, { delay: 0 })}
    />
  );
}

type Bindings = {
  [key: string]: {
    df: string;
    column: string;
  };
};

function getModelBindings(
  data: any,
  variant: "training input" | "inference input" | "output",
): string[] {
  function bindingsOfModel(m: any): string[] {
    switch (variant) {
      case "training input":
        return [...m.inputs, ...m.loss_inputs.filter((i: string) => !m.outputs.includes(i))];
      case "inference input":
        return m.inputs;
      case "output":
        return m.outputs;
    }
  }
  const bindings = new Set<string>();
  const inputs = data?.input_metadata?.value ?? data?.input_metadata ?? [];
  for (const input of inputs) {
    const other = input.other ?? {};
    for (const e of Object.values(other) as any[]) {
      if (e.type === "model") {
        for (const b of bindingsOfModel(e.model)) {
          bindings.add(b);
        }
      }
    }
  }
  const list = [...bindings];
  list.sort();
  return list;
}

function parseJsonOrEmpty(json: string): object {
  try {
    const j = JSON.parse(json);
    if (j !== null && typeof j === "object") {
      return j;
    }
  } catch (e) {}
  return {};
}

// Helper for editing a mapping from master columns to dataframes
function AttrributeBasedBatchingMapping({
  value,
  onChange,
  data,
}: {
  value: string;
  onChange: (value: string, options?: { delay: number }) => void;
  data: any;
}) {
  // Parse the value as JSON or use empty object
  const v: any = parseJsonOrEmpty(value);
  v.master_df_name ??= "";
  v.map ??= {};

  // Get available dataframes
  const dfs: { [df: string]: string[] } = {};
  const inputs = data?.input_metadata?.value ?? data?.input_metadata ?? [];
  for (const input of inputs) {
    if (!input.dataframes) continue;
    const dataframes = input.dataframes as {
      [df: string]: { columns: string[] };
    };
    for (const [df, { columns }] of Object.entries(dataframes)) {
      dfs[df] = columns;
    }
  }
  const nonMasterDfs = Object.keys(dfs).filter((df) => df !== v.master_df_name);
  console.log(dfs);
  // Get columns of the selected master dataframe
  const masterColumns: string[] =
    v.master_df_name && dfs[v.master_df_name] ? dfs[v.master_df_name] : [];

  function updateMasterDfName(dfName: string) {
    // Reset mapping if master df changes
    onChange(JSON.stringify({ master_df_name: dfName, map: {} }));
  }

  function updateMapping(col: string, df: string) {
    const newMapping = {
      ...v.map,
      [col]: { df: df, column: "" },
    };
    onChange(JSON.stringify({ master_df_name: v.master_df_name, map: newMapping }));
  }

  return (
    <div>
      <div style={{ marginBottom: 8 }}>
        <label>
          Master dataframe:&nbsp;
          <select
            className="select select-ghost"
            value={v.master_df_name}
            onChange={(evt) => updateMasterDfName(evt.currentTarget.value)}
          >
            <option key="" value="" />
            {Object.keys(dfs).map((df) => (
              <option key={df} value={df}>
                {df}
              </option>
            ))}
          </select>
        </label>
      </div>
      {v.master_df_name && (
        <table className="model-mapping-param">
          <tbody>
            {masterColumns.length > 0 ? (
              masterColumns.map((col) => (
                <tr key={col}>
                  <td>{col}</td>
                  <td>
                    <ArrowsHorizontal />
                  </td>
                  <td>
                    <select
                      className="select select-ghost"
                      value={v.map[col]?.df || ""}
                      onChange={(evt) => updateMapping(col, evt.currentTarget.value)}
                    >
                      <option key="" value="" />
                      {nonMasterDfs.map((df) => (
                        <option key={df} value={df}>
                          {df}
                        </option>
                      ))}
                    </select>
                  </td>
                </tr>
              ))
            ) : (
              <tr>
                <td>no columns</td>
              </tr>
            )}
          </tbody>
        </table>
      )}
    </div>
  );
}

function ModelMapping({ value, onChange, data, variant }: any) {
  const dfsRef = useRef({} as { [binding: string]: HTMLSelectElement | null });
  const columnsRef = useRef(
    {} as { [binding: string]: HTMLSelectElement | HTMLInputElement | null },
  );
  const v: any = parseJsonOrEmpty(value);
  v.map ??= {};
  const dfs: { [df: string]: string[] } = {};
  const inputs = data?.input_metadata?.value ?? data?.input_metadata ?? [];
  for (const input of inputs) {
    if (!input.dataframes) continue;
    const dataframes = input.dataframes as {
      [df: string]: { columns: string[] };
    };
    for (const [df, { columns }] of Object.entries(dataframes)) {
      dfs[df] = columns;
    }
  }
  const bindings = getModelBindings(data, variant);
  function getMap() {
    const map: Bindings = {};
    for (const binding of bindings) {
      const df = dfsRef.current[binding]?.value ?? "";
      const column = columnsRef.current[binding]?.value ?? "";
      if (df.length || column.length) {
        map[binding] = { df, column };
      }
    }
    return map;
  }
  return (
    <table className="model-mapping-param">
      <tbody>
        {bindings.length > 0 ? (
          bindings.map((binding: string) => (
            <tr key={binding}>
              <td>{binding}</td>
              <td>
                <ArrowsHorizontal />
              </td>
              <td>
                <select
                  className="select select-ghost"
                  value={v.map?.[binding]?.df}
                  ref={(el) => {
                    dfsRef.current[binding] = el;
                  }}
                  onChange={() => onChange(JSON.stringify({ map: getMap() }))}
                >
                  <option key="" value="" />
                  {Object.keys(dfs).map((df: string) => (
                    <option key={df} value={df}>
                      {df}
                    </option>
                  ))}
                </select>
              </td>
              <td>
                {variant === "output" ? (
                  <Input
                    inputRef={(el) => {
                      columnsRef.current[binding] = el;
                    }}
                    value={v.map?.[binding]?.column}
                    onChange={(column, options) => {
                      const map = getMap();
                      // At this point the <input> has not been updated yet. We use the value from the event.
                      const df = dfsRef.current[binding]?.value ?? "";
                      map[binding] ??= { df, column };
                      map[binding].column = column;
                      onChange(JSON.stringify({ map }), options);
                    }}
                  />
                ) : (
                  <select
                    className="select select-ghost"
                    value={v.map?.[binding]?.column}
                    ref={(el) => {
                      columnsRef.current[binding] = el;
                    }}
                    onChange={() => onChange(JSON.stringify({ map: getMap() }))}
                  >
                    <option key="" value="" />
                    {dfs[v.map?.[binding]?.df]?.map((col: string) => (
                      <option key={col} value={col}>
                        {col}
                      </option>
                    ))}
                  </select>
                )}
              </td>
            </tr>
          ))
        ) : (
          <tr>
            <td>no bindings</td>
          </tr>
        )}
      </tbody>
    </table>
  );
}

=======
>>>>>>> af802087
interface NodeParameterProps {
  name: string;
  value: any;
  meta: any;
  data: any;
  setParam: (name: string, value: any, options: UpdateOptions) => void;
}

export type UpdateOptions = { delay?: number };

function findDocs(docs: any, parameter: string) {
  for (const sec of docs) {
    if (sec.kind === "parameters") {
      for (const p of sec.value) {
        if (p.name === parameter) {
          return p.description;
        }
      }
    }
  }
}

export default function NodeParameter({ name, value, meta, data, setParam }: NodeParameterProps) {
  const doc = findDocs(data.meta?.value?.doc ?? [], name);
  function onChange(value: any, opts?: UpdateOptions) {
    setParam(meta.name, value, opts || {});
  }
  return meta?.type?.format === "collapsed" ? (
    <label className="param">
      <ParamName name={name} doc={doc} />
      <button className="collapsed-param">⋯</button>
    </label>
  ) : meta?.type?.format === "textarea" ? (
    <label className="param">
      <ParamName name={name} doc={doc} />
      <textarea
        className="textarea textarea-bordered w-full"
        rows={6}
        value={value || ""}
        onChange={(evt) => onChange(evt.currentTarget.value, { delay: 2 })}
        onBlur={(evt) => onChange(evt.currentTarget.value, { delay: 0 })}
      />
    </label>
  ) : meta?.type === "group" ? (
    <NodeGroupParameter meta={meta} data={data} setParam={setParam} />
  ) : meta?.type?.enum ? (
    <label className="param">
      <ParamName name={name} doc={doc} />
      <select
        className="select select-bordered w-full"
        value={value || meta.type.enum[0]}
        onChange={(evt) => onChange(evt.currentTarget.value)}
      >
        {meta.type.enum.map((option: string) => (
          <option key={option} value={option}>
            {option}
          </option>
        ))}
      </select>
    </label>
  ) : meta?.type?.type === BOOLEAN ? (
    <div className="form-control">
      <label className="label cursor-pointer">
        {name.replace(/_/g, " ")}
        <input
          className="checkbox"
          type="checkbox"
          checked={value}
          onChange={(evt) => onChange(evt.currentTarget.checked)}
        />
      </label>
    </div>
  ) : meta?.type?.type === MODEL_TRAINING_INPUT_MAPPING ? (
    <label className="param">
      <ParamName name={name} doc={doc} />
      <ModelMapping value={value} data={data} variant="training input" onChange={onChange} />
    </label>
  ) : meta?.type?.type === MODEL_INFERENCE_INPUT_MAPPING ? (
    <label className="param">
      <ParamName name={name} doc={doc} />
      <ModelMapping value={value} data={data} variant="inference input" onChange={onChange} />
    </label>
  ) : meta?.type?.type === MODEL_OUTPUT_MAPPING ? (
    <label className="param">
      <ParamName name={name} doc={doc} />
      <ModelMapping value={value} data={data} variant="output" onChange={onChange} />
    </label>
  ) : meta?.type?.type === ATRIBUTE_BASED_BATCHING_MAPPING ? (
    <label className="param">
      <ParamName name={name} doc={doc} />
      <AttrributeBasedBatchingMapping value={value} data={data} onChange={onChange} />
    </label>
  ) : meta?.type?.type?.startsWith(STRING_TRIPLE) ? (
    <label className="param">
      <ParamName name={name} doc={doc} />
      {(() => {
        const parts = (value ?? "  ,  ,  ").split(",").map((p: string) => p.trim());
        const update = (idx: number, val: string, opts?: UpdateOptions) => {
          parts[idx] = val;
          onChange(parts.join(","), opts);
        };
        return (
          <div className="flex gap-1">
            <Input value={parts[0]} onChange={(v, o) => update(0, v, o)} />
            <Input value={parts[1]} onChange={(v, o) => update(1, v, o)} />
            <Input value={parts[2]} onChange={(v, o) => update(2, v, o)} />
          </div>
        );
      })()}
    </label>
  ) : (
    <label className="param">
      <ParamName name={name} doc={doc} />
      <ParameterInput value={value} onChange={onChange} />
    </label>
  );
}<|MERGE_RESOLUTION|>--- conflicted
+++ resolved
@@ -31,7 +31,6 @@
   );
 }
 
-<<<<<<< HEAD
 function Input({
   value,
   onChange,
@@ -204,111 +203,6 @@
   );
 }
 
-function ModelMapping({ value, onChange, data, variant }: any) {
-  const dfsRef = useRef({} as { [binding: string]: HTMLSelectElement | null });
-  const columnsRef = useRef(
-    {} as { [binding: string]: HTMLSelectElement | HTMLInputElement | null },
-  );
-  const v: any = parseJsonOrEmpty(value);
-  v.map ??= {};
-  const dfs: { [df: string]: string[] } = {};
-  const inputs = data?.input_metadata?.value ?? data?.input_metadata ?? [];
-  for (const input of inputs) {
-    if (!input.dataframes) continue;
-    const dataframes = input.dataframes as {
-      [df: string]: { columns: string[] };
-    };
-    for (const [df, { columns }] of Object.entries(dataframes)) {
-      dfs[df] = columns;
-    }
-  }
-  const bindings = getModelBindings(data, variant);
-  function getMap() {
-    const map: Bindings = {};
-    for (const binding of bindings) {
-      const df = dfsRef.current[binding]?.value ?? "";
-      const column = columnsRef.current[binding]?.value ?? "";
-      if (df.length || column.length) {
-        map[binding] = { df, column };
-      }
-    }
-    return map;
-  }
-  return (
-    <table className="model-mapping-param">
-      <tbody>
-        {bindings.length > 0 ? (
-          bindings.map((binding: string) => (
-            <tr key={binding}>
-              <td>{binding}</td>
-              <td>
-                <ArrowsHorizontal />
-              </td>
-              <td>
-                <select
-                  className="select select-ghost"
-                  value={v.map?.[binding]?.df}
-                  ref={(el) => {
-                    dfsRef.current[binding] = el;
-                  }}
-                  onChange={() => onChange(JSON.stringify({ map: getMap() }))}
-                >
-                  <option key="" value="" />
-                  {Object.keys(dfs).map((df: string) => (
-                    <option key={df} value={df}>
-                      {df}
-                    </option>
-                  ))}
-                </select>
-              </td>
-              <td>
-                {variant === "output" ? (
-                  <Input
-                    inputRef={(el) => {
-                      columnsRef.current[binding] = el;
-                    }}
-                    value={v.map?.[binding]?.column}
-                    onChange={(column, options) => {
-                      const map = getMap();
-                      // At this point the <input> has not been updated yet. We use the value from the event.
-                      const df = dfsRef.current[binding]?.value ?? "";
-                      map[binding] ??= { df, column };
-                      map[binding].column = column;
-                      onChange(JSON.stringify({ map }), options);
-                    }}
-                  />
-                ) : (
-                  <select
-                    className="select select-ghost"
-                    value={v.map?.[binding]?.column}
-                    ref={(el) => {
-                      columnsRef.current[binding] = el;
-                    }}
-                    onChange={() => onChange(JSON.stringify({ map: getMap() }))}
-                  >
-                    <option key="" value="" />
-                    {dfs[v.map?.[binding]?.df]?.map((col: string) => (
-                      <option key={col} value={col}>
-                        {col}
-                      </option>
-                    ))}
-                  </select>
-                )}
-              </td>
-            </tr>
-          ))
-        ) : (
-          <tr>
-            <td>no bindings</td>
-          </tr>
-        )}
-      </tbody>
-    </table>
-  );
-}
-
-=======
->>>>>>> af802087
 interface NodeParameterProps {
   name: string;
   value: any;
