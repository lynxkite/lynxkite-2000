--- conflicted
+++ resolved
@@ -82,16 +82,7 @@
     return workspace.load(path)
 
 
-<<<<<<< HEAD
-DATA_PATH = pathlib.Path(os.environ.get("LYNXKITE_DATA", "lynxkite_data"))
-CRDT_PATH = pathlib.Path(os.environ.get("LYNXKITE_CRDT_DATA", "lynxkite_crdt_data"))
-
-
 class DirectoryEntry(pydantic.BaseModel):
-=======
-@dataclasses.dataclass(order=True)
-class DirectoryEntry:
->>>>>>> d1a3a43a
     name: str
     type: str
 
